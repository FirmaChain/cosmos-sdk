--- conflicted
+++ resolved
@@ -2,17 +2,8 @@
 
 go 1.17
 
-<<<<<<< HEAD
 require (
 	github.com/goccy/go-graphviz v0.0.9
 	github.com/pkg/errors v0.9.1
 	github.com/stretchr/testify v1.7.0
-=======
-require github.com/stretchr/testify v1.7.0
-
-require (
-	github.com/davecgh/go-spew v1.1.0 // indirect
-	github.com/pmezard/go-difflib v1.0.0 // indirect
-	gopkg.in/yaml.v3 v3.0.0-20200313102051-9f266ea9e77c // indirect
->>>>>>> 0ad9b4e4
 )