package keeper_test

import (
	"testing"

	sdk "github.com/cosmos/cosmos-sdk/types"
)

func BenchmarkAccountMapperGetAccountFound(b *testing.B) {
	b.ReportAllocs()
<<<<<<< HEAD
	app, ctx := createTestApp(nil, false)
=======
	app, ctx := createTestApp(&testing.T{}, false)
>>>>>>> 23e864bc

	// assumes b.N < 2**24
	for i := 0; i < b.N; i++ {
		arr := []byte{byte((i & 0xFF0000) >> 16), byte((i & 0xFF00) >> 8), byte(i & 0xFF)}
		addr := sdk.AccAddress(arr)
		acc := app.AccountKeeper.NewAccountWithAddress(ctx, addr)
		app.AccountKeeper.SetAccount(ctx, acc)
	}

	b.ResetTimer()
	for i := 0; i < b.N; i++ {
		arr := []byte{byte((i & 0xFF0000) >> 16), byte((i & 0xFF00) >> 8), byte(i & 0xFF)}
		app.AccountKeeper.GetAccount(ctx, sdk.AccAddress(arr))
	}
}

func BenchmarkAccountMapperSetAccount(b *testing.B) {
	b.ReportAllocs()
<<<<<<< HEAD
	app, ctx := createTestApp(nil, false)
=======
	app, ctx := createTestApp(&testing.T{}, false)
>>>>>>> 23e864bc

	b.ResetTimer()

	// assumes b.N < 2**24
	for i := 0; i < b.N; i++ {
		arr := []byte{byte((i & 0xFF0000) >> 16), byte((i & 0xFF00) >> 8), byte(i & 0xFF)}
		addr := sdk.AccAddress(arr)
		acc := app.AccountKeeper.NewAccountWithAddress(ctx, addr)
		app.AccountKeeper.SetAccount(ctx, acc)
	}
}<|MERGE_RESOLUTION|>--- conflicted
+++ resolved
@@ -8,11 +8,7 @@
 
 func BenchmarkAccountMapperGetAccountFound(b *testing.B) {
 	b.ReportAllocs()
-<<<<<<< HEAD
-	app, ctx := createTestApp(nil, false)
-=======
 	app, ctx := createTestApp(&testing.T{}, false)
->>>>>>> 23e864bc
 
 	// assumes b.N < 2**24
 	for i := 0; i < b.N; i++ {
@@ -31,11 +27,7 @@
 
 func BenchmarkAccountMapperSetAccount(b *testing.B) {
 	b.ReportAllocs()
-<<<<<<< HEAD
-	app, ctx := createTestApp(nil, false)
-=======
 	app, ctx := createTestApp(&testing.T{}, false)
->>>>>>> 23e864bc
 
 	b.ResetTimer()
 
