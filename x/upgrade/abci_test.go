package upgrade_test

import (
	"encoding/json"
	"errors"
	"fmt"
	"os"
	"testing"
	"time"

	"github.com/stretchr/testify/require"
	abci "github.com/tendermint/tendermint/abci/types"
	"github.com/tendermint/tendermint/libs/log"
	tmproto "github.com/tendermint/tendermint/proto/tendermint/types"
	tmtypes "github.com/tendermint/tendermint/types"
	dbm "github.com/tendermint/tm-db"

	"github.com/cosmos/cosmos-sdk/crypto/keys/secp256k1"
	"github.com/cosmos/cosmos-sdk/simapp"
<<<<<<< HEAD
	storetypes "github.com/cosmos/cosmos-sdk/store/types"
	"github.com/cosmos/cosmos-sdk/testutil/mock"
=======
>>>>>>> 13559f91
	sdk "github.com/cosmos/cosmos-sdk/types"
	sdkerrors "github.com/cosmos/cosmos-sdk/types/errors"
	"github.com/cosmos/cosmos-sdk/types/module"
	authtypes "github.com/cosmos/cosmos-sdk/x/auth/types"
	banktypes "github.com/cosmos/cosmos-sdk/x/bank/types"
	govtypes "github.com/cosmos/cosmos-sdk/x/gov/types"
	"github.com/cosmos/cosmos-sdk/x/upgrade"
	"github.com/cosmos/cosmos-sdk/x/upgrade/keeper"
	"github.com/cosmos/cosmos-sdk/x/upgrade/types"
)

type TestSuite struct {
	module  module.AppModule
	keeper  keeper.Keeper
	querier sdk.Querier
	handler govtypes.Handler
	ctx     sdk.Context
}

var s TestSuite

func setupTest(t *testing.T, height int64, skip map[int64]bool) TestSuite {
	privVal := mock.NewPV()
	pubKey, err := privVal.GetPubKey()
	if t != nil {
		require.NoError(t, err)
	}
	// create validator set with single validator
	validator := tmtypes.NewValidator(pubKey, 1)
	valSet := tmtypes.NewValidatorSet([]*tmtypes.Validator{validator})

	// generate genesis account
	senderPrivKey := secp256k1.GenPrivKey()
	acc := authtypes.NewBaseAccount(senderPrivKey.PubKey().Address().Bytes(), senderPrivKey.PubKey(), 0, 0)
	balance := banktypes.Balance{
		Address: acc.GetAddress().String(),
		Coins:   sdk.NewCoins(sdk.NewCoin(sdk.DefaultBondDenom, sdk.NewInt(100000000000000))),
	}

	db := dbm.NewMemDB()
	encCdc := simapp.MakeTestEncodingConfig()
	app := simapp.NewSimApp(log.NewNopLogger(), db, nil, true, skip, simapp.DefaultNodeHome, 0, simapp.MakeTestEncodingConfig(), simapp.EmptyAppOptions{})
	genesisState := simapp.NewDefaultGenesisState(encCdc.Codec)
	genesisState = simapp.SetupGenesisStateWithValSet(t, app.AppCodec(), genesisState, valSet, []authtypes.GenesisAccount{acc}, balance)
	stateBytes, err := json.MarshalIndent(genesisState, "", " ")
	require.NoError(t, err)

	app.InitChain(
		abci.RequestInitChain{
			Validators:    []abci.ValidatorUpdate{},
			AppStateBytes: stateBytes,
		},
	)

	s.keeper = app.UpgradeKeeper
	s.ctx = app.BaseApp.NewContext(false, tmproto.Header{Height: height, Time: time.Now()})

	s.module = upgrade.NewAppModule(s.keeper)
	s.querier = s.module.LegacyQuerierHandler(app.LegacyAmino())
	s.handler = upgrade.NewSoftwareUpgradeProposalHandler(s.keeper)
	return s
}

func TestRequireName(t *testing.T) {
	s := setupTest(t, 10, map[int64]bool{})

	err := s.handler(s.ctx, &types.SoftwareUpgradeProposal{Title: "prop", Plan: types.Plan{}})
	require.NotNil(t, err)
	require.True(t, errors.Is(sdkerrors.ErrInvalidRequest, err), err)
}

func TestRequireFutureBlock(t *testing.T) {
	s := setupTest(t, 10, map[int64]bool{})
	err := s.handler(s.ctx, &types.SoftwareUpgradeProposal{Title: "prop", Plan: types.Plan{Name: "test", Height: s.ctx.BlockHeight()}})
	require.NotNil(t, err)
	require.True(t, errors.Is(sdkerrors.ErrInvalidRequest, err), err)
}

func TestDoHeightUpgrade(t *testing.T) {
	s := setupTest(t, 10, map[int64]bool{})
	t.Log("Verify can schedule an upgrade")
	err := s.handler(s.ctx, &types.SoftwareUpgradeProposal{Title: "prop", Plan: types.Plan{Name: "test", Height: s.ctx.BlockHeight() + 1}})
	require.Nil(t, err)

	VerifyDoUpgrade(t)
}

func TestCanOverwriteScheduleUpgrade(t *testing.T) {
	s := setupTest(t, 10, map[int64]bool{})
	t.Log("Can overwrite plan")
	err := s.handler(s.ctx, &types.SoftwareUpgradeProposal{Title: "prop", Plan: types.Plan{Name: "bad_test", Height: s.ctx.BlockHeight() + 10}})
	require.Nil(t, err)
	err = s.handler(s.ctx, &types.SoftwareUpgradeProposal{Title: "prop", Plan: types.Plan{Name: "test", Height: s.ctx.BlockHeight() + 1}})
	require.Nil(t, err)

	VerifyDoUpgrade(t)
}

func VerifyDoUpgrade(t *testing.T) {
	t.Log("Verify that a panic happens at the upgrade height")
	newCtx := s.ctx.WithBlockHeight(s.ctx.BlockHeight() + 1).WithBlockTime(time.Now())

	req := abci.RequestBeginBlock{Header: newCtx.BlockHeader()}
	require.Panics(t, func() {
		s.module.BeginBlock(newCtx, req)
	})

	t.Log("Verify that the upgrade can be successfully applied with a handler")
	s.keeper.SetUpgradeHandler("test", func(ctx sdk.Context, plan types.Plan, vm module.VersionMap) (module.VersionMap, error) {
		return vm, nil
	})
	require.NotPanics(t, func() {
		s.module.BeginBlock(newCtx, req)
	})

	VerifyCleared(t, newCtx)
}

func VerifyDoUpgradeWithCtx(t *testing.T, newCtx sdk.Context, proposalName string) {
	t.Log("Verify that a panic happens at the upgrade height")
	req := abci.RequestBeginBlock{Header: newCtx.BlockHeader()}
	require.Panics(t, func() {
		s.module.BeginBlock(newCtx, req)
	})

	t.Log("Verify that the upgrade can be successfully applied with a handler")
	s.keeper.SetUpgradeHandler(proposalName, func(ctx sdk.Context, plan types.Plan, vm module.VersionMap) (module.VersionMap, error) {
		return vm, nil
	})
	require.NotPanics(t, func() {
		s.module.BeginBlock(newCtx, req)
	})

	VerifyCleared(t, newCtx)
}

func TestHaltIfTooNew(t *testing.T) {
	s := setupTest(t, 10, map[int64]bool{})
	t.Log("Verify that we don't panic with registered plan not in database at all")
	var called int
	s.keeper.SetUpgradeHandler("future", func(ctx sdk.Context, plan types.Plan, vm module.VersionMap) (module.VersionMap, error) {
		called++
		return vm, nil
	})

	newCtx := s.ctx.WithBlockHeight(s.ctx.BlockHeight() + 1).WithBlockTime(time.Now())
	req := abci.RequestBeginBlock{Header: newCtx.BlockHeader()}
	require.NotPanics(t, func() {
		s.module.BeginBlock(newCtx, req)
	})
	require.Equal(t, 0, called)

	t.Log("Verify we panic if we have a registered handler ahead of time")
	err := s.handler(s.ctx, &types.SoftwareUpgradeProposal{Title: "prop", Plan: types.Plan{Name: "future", Height: s.ctx.BlockHeight() + 3}})
	require.NoError(t, err)
	require.Panics(t, func() {
		s.module.BeginBlock(newCtx, req)
	})
	require.Equal(t, 0, called)

	t.Log("Verify we no longer panic if the plan is on time")

	futCtx := s.ctx.WithBlockHeight(s.ctx.BlockHeight() + 3).WithBlockTime(time.Now())
	req = abci.RequestBeginBlock{Header: futCtx.BlockHeader()}
	require.NotPanics(t, func() {
		s.module.BeginBlock(futCtx, req)
	})
	require.Equal(t, 1, called)

	VerifyCleared(t, futCtx)
}

func VerifyCleared(t *testing.T, newCtx sdk.Context) {
	t.Log("Verify that the upgrade plan has been cleared")
	bz, err := s.querier(newCtx, []string{types.QueryCurrent}, abci.RequestQuery{})
	require.NoError(t, err)
	require.Nil(t, bz, string(bz))
}

func TestCanClear(t *testing.T) {
	s := setupTest(t, 10, map[int64]bool{})
	t.Log("Verify upgrade is scheduled")
	err := s.handler(s.ctx, &types.SoftwareUpgradeProposal{Title: "prop", Plan: types.Plan{Name: "test", Height: s.ctx.BlockHeight() + 100}})
	require.Nil(t, err)

	err = s.handler(s.ctx, &types.CancelSoftwareUpgradeProposal{Title: "cancel"})
	require.Nil(t, err)

	VerifyCleared(t, s.ctx)
}

func TestCantApplySameUpgradeTwice(t *testing.T) {
	s := setupTest(t, 10, map[int64]bool{})
	height := s.ctx.BlockHeader().Height + 1
	err := s.handler(s.ctx, &types.SoftwareUpgradeProposal{Title: "prop", Plan: types.Plan{Name: "test", Height: height}})
	require.Nil(t, err)
	VerifyDoUpgrade(t)
	t.Log("Verify an executed upgrade \"test\" can't be rescheduled")
	err = s.handler(s.ctx, &types.SoftwareUpgradeProposal{Title: "prop", Plan: types.Plan{Name: "test", Height: height}})
	require.NotNil(t, err)
	require.True(t, errors.Is(sdkerrors.ErrInvalidRequest, err), err)
}

func TestNoSpuriousUpgrades(t *testing.T) {
	s := setupTest(t, 10, map[int64]bool{})
	t.Log("Verify that no upgrade panic is triggered in the BeginBlocker when we haven't scheduled an upgrade")
	req := abci.RequestBeginBlock{Header: s.ctx.BlockHeader()}
	require.NotPanics(t, func() {
		s.module.BeginBlock(s.ctx, req)
	})
}

func TestPlanStringer(t *testing.T) {
	require.Equal(t, `Upgrade Plan
  Name: test
  height: 100
  Info: .`, types.Plan{Name: "test", Height: 100, Info: ""}.String())

	require.Equal(t, fmt.Sprintf(`Upgrade Plan
  Name: test
  height: 100
  Info: .`), types.Plan{Name: "test", Height: 100, Info: ""}.String())
}

func VerifyNotDone(t *testing.T, newCtx sdk.Context, name string) {
	t.Log("Verify that upgrade was not done")
	height := s.keeper.GetDoneHeight(newCtx, name)
	require.Zero(t, height)
}

func VerifyDone(t *testing.T, newCtx sdk.Context, name string) {
	t.Log("Verify that the upgrade plan has been executed")
	height := s.keeper.GetDoneHeight(newCtx, name)
	require.NotZero(t, height)
}

func VerifySet(t *testing.T, skipUpgradeHeights map[int64]bool) {
	t.Log("Verify if the skip upgrade has been set")

	for k := range skipUpgradeHeights {
		require.True(t, s.keeper.IsSkipHeight(k))
	}
}

func TestContains(t *testing.T) {
	var (
		skipOne int64 = 11
	)
	s := setupTest(t, 10, map[int64]bool{skipOne: true})

	VerifySet(t, map[int64]bool{skipOne: true})
	t.Log("case where array contains the element")
	require.True(t, s.keeper.IsSkipHeight(11))

	t.Log("case where array doesn't contain the element")
	require.False(t, s.keeper.IsSkipHeight(4))
}

func TestSkipUpgradeSkippingAll(t *testing.T) {
	var (
		skipOne int64 = 11
		skipTwo int64 = 20
	)
	s := setupTest(t, 10, map[int64]bool{skipOne: true, skipTwo: true})

	newCtx := s.ctx

	req := abci.RequestBeginBlock{Header: newCtx.BlockHeader()}
	err := s.handler(s.ctx, &types.SoftwareUpgradeProposal{Title: "prop", Plan: types.Plan{Name: "test", Height: skipOne}})
	require.NoError(t, err)

	t.Log("Verify if skip upgrade flag clears upgrade plan in both cases")
	VerifySet(t, map[int64]bool{skipOne: true, skipTwo: true})

	newCtx = newCtx.WithBlockHeight(skipOne)
	require.NotPanics(t, func() {
		s.module.BeginBlock(newCtx, req)
	})

	t.Log("Verify a second proposal also is being cleared")
	err = s.handler(s.ctx, &types.SoftwareUpgradeProposal{Title: "prop2", Plan: types.Plan{Name: "test2", Height: skipTwo}})
	require.NoError(t, err)

	newCtx = newCtx.WithBlockHeight(skipTwo)
	require.NotPanics(t, func() {
		s.module.BeginBlock(newCtx, req)
	})

	// To ensure verification is being done only after both upgrades are cleared
	t.Log("Verify if both proposals are cleared")
	VerifyCleared(t, s.ctx)
	VerifyNotDone(t, s.ctx, "test")
	VerifyNotDone(t, s.ctx, "test2")
}

func TestUpgradeSkippingOne(t *testing.T) {
	var (
		skipOne int64 = 11
		skipTwo int64 = 20
	)
	s := setupTest(t, 10, map[int64]bool{skipOne: true})

	newCtx := s.ctx

	req := abci.RequestBeginBlock{Header: newCtx.BlockHeader()}
	err := s.handler(s.ctx, &types.SoftwareUpgradeProposal{Title: "prop", Plan: types.Plan{Name: "test", Height: skipOne}})
	require.Nil(t, err)

	t.Log("Verify if skip upgrade flag clears upgrade plan in one case and does upgrade on another")
	VerifySet(t, map[int64]bool{skipOne: true})

	// Setting block height of proposal test
	newCtx = newCtx.WithBlockHeight(skipOne)
	require.NotPanics(t, func() {
		s.module.BeginBlock(newCtx, req)
	})

	t.Log("Verify the second proposal is not skipped")
	err = s.handler(s.ctx, &types.SoftwareUpgradeProposal{Title: "prop2", Plan: types.Plan{Name: "test2", Height: skipTwo}})
	require.Nil(t, err)
	// Setting block height of proposal test2
	newCtx = newCtx.WithBlockHeight(skipTwo)
	VerifyDoUpgradeWithCtx(t, newCtx, "test2")

	t.Log("Verify first proposal is cleared and second is done")
	VerifyNotDone(t, s.ctx, "test")
	VerifyDone(t, s.ctx, "test2")
}

func TestUpgradeSkippingOnlyTwo(t *testing.T) {
	var (
		skipOne   int64 = 11
		skipTwo   int64 = 20
		skipThree int64 = 25
	)
	s := setupTest(t, 10, map[int64]bool{skipOne: true, skipTwo: true})

	newCtx := s.ctx

	req := abci.RequestBeginBlock{Header: newCtx.BlockHeader()}
	err := s.handler(s.ctx, &types.SoftwareUpgradeProposal{Title: "prop", Plan: types.Plan{Name: "test", Height: skipOne}})
	require.Nil(t, err)

	t.Log("Verify if skip upgrade flag clears upgrade plan in both cases and does third upgrade")
	VerifySet(t, map[int64]bool{skipOne: true, skipTwo: true})

	// Setting block height of proposal test
	newCtx = newCtx.WithBlockHeight(skipOne)
	require.NotPanics(t, func() {
		s.module.BeginBlock(newCtx, req)
	})

	// A new proposal with height in skipUpgradeHeights
	err = s.handler(s.ctx, &types.SoftwareUpgradeProposal{Title: "prop2", Plan: types.Plan{Name: "test2", Height: skipTwo}})
	require.Nil(t, err)
	// Setting block height of proposal test2
	newCtx = newCtx.WithBlockHeight(skipTwo)
	require.NotPanics(t, func() {
		s.module.BeginBlock(newCtx, req)
	})

	t.Log("Verify a new proposal is not skipped")
	err = s.handler(s.ctx, &types.SoftwareUpgradeProposal{Title: "prop3", Plan: types.Plan{Name: "test3", Height: skipThree}})
	require.Nil(t, err)
	newCtx = newCtx.WithBlockHeight(skipThree)
	VerifyDoUpgradeWithCtx(t, newCtx, "test3")

	t.Log("Verify two proposals are cleared and third is done")
	VerifyNotDone(t, s.ctx, "test")
	VerifyNotDone(t, s.ctx, "test2")
	VerifyDone(t, s.ctx, "test3")
}

func TestUpgradeWithoutSkip(t *testing.T) {
	s := setupTest(t, 10, map[int64]bool{})
	newCtx := s.ctx.WithBlockHeight(s.ctx.BlockHeight() + 1).WithBlockTime(time.Now())
	req := abci.RequestBeginBlock{Header: newCtx.BlockHeader()}
	err := s.handler(s.ctx, &types.SoftwareUpgradeProposal{Title: "prop", Plan: types.Plan{Name: "test", Height: s.ctx.BlockHeight() + 1}})
	require.Nil(t, err)
	t.Log("Verify if upgrade happens without skip upgrade")
	require.Panics(t, func() {
		s.module.BeginBlock(newCtx, req)
	})

	VerifyDoUpgrade(t)
	VerifyDone(t, s.ctx, "test")
}

func TestDumpUpgradeInfoToFile(t *testing.T) {
<<<<<<< HEAD
	s := setupTest(t, 10, map[int64]bool{})
=======
	s := setupTest(10, map[int64]bool{})
	require := require.New(t)

	// require no error when the upgrade info file does not exist
	_, err := s.keeper.ReadUpgradeInfoFromDisk()
	require.NoError(err)
>>>>>>> 13559f91

	planHeight := s.ctx.BlockHeight() + 1
	plan := types.Plan{
		Name:   "test",
		Height: 0, // this should be overwritten by DumpUpgradeInfoToFile
	}
	t.Log("verify if upgrade height is dumped to file")
	err = s.keeper.DumpUpgradeInfoToDisk(planHeight, plan)
	require.Nil(err)

	upgradeInfo, err := s.keeper.ReadUpgradeInfoFromDisk()
	require.NoError(err)

	t.Log("Verify upgrade height from file matches ")
	require.Equal(upgradeInfo.Height, planHeight)
	require.Equal(upgradeInfo.Name, plan.Name)

	// clear the test file
	upgradeInfoFilePath, err := s.keeper.GetUpgradeInfoPath()
	require.Nil(err)
	err = os.Remove(upgradeInfoFilePath)
	require.Nil(err)
}<|MERGE_RESOLUTION|>--- conflicted
+++ resolved
@@ -17,11 +17,7 @@
 
 	"github.com/cosmos/cosmos-sdk/crypto/keys/secp256k1"
 	"github.com/cosmos/cosmos-sdk/simapp"
-<<<<<<< HEAD
-	storetypes "github.com/cosmos/cosmos-sdk/store/types"
 	"github.com/cosmos/cosmos-sdk/testutil/mock"
-=======
->>>>>>> 13559f91
 	sdk "github.com/cosmos/cosmos-sdk/types"
 	sdkerrors "github.com/cosmos/cosmos-sdk/types/errors"
 	"github.com/cosmos/cosmos-sdk/types/module"
@@ -411,16 +407,12 @@
 }
 
 func TestDumpUpgradeInfoToFile(t *testing.T) {
-<<<<<<< HEAD
-	s := setupTest(t, 10, map[int64]bool{})
-=======
-	s := setupTest(10, map[int64]bool{})
+	s := setupTest(t, 10, map[int64]bool{})
 	require := require.New(t)
 
 	// require no error when the upgrade info file does not exist
 	_, err := s.keeper.ReadUpgradeInfoFromDisk()
 	require.NoError(err)
->>>>>>> 13559f91
 
 	planHeight := s.ctx.BlockHeight() + 1
 	plan := types.Plan{
