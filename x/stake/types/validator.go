--- conflicted
+++ resolved
@@ -309,12 +309,11 @@
 	return d, nil
 }
 
-<<<<<<< HEAD
 // ABCIValidatorUpdate returns an abci.ValidatorUpdate from a staked validator type
 // with the full validator power
 func (v Validator) ABCIValidatorUpdate() abci.ValidatorUpdate {
 	return abci.ValidatorUpdate{
-		PubKey: tmtypes.TM2PB.PubKey(v.PubKey),
+		PubKey: tmtypes.TM2PB.PubKey(v.ConsPubKey),
 		Power:  v.BondedTokens().RoundInt64(),
 	}
 }
@@ -323,26 +322,8 @@
 // with zero power used for validator updates.
 func (v Validator) ABCIValidatorUpdateZero() abci.ValidatorUpdate {
 	return abci.ValidatorUpdate{
-		PubKey: tmtypes.TM2PB.PubKey(v.PubKey),
+		PubKey: tmtypes.TM2PB.PubKey(v.ConsPubKey),
 		Power:  0,
-=======
-// ABCIValidator returns an abci.Validator from a staked validator type.
-func (v Validator) ABCIValidator() abci.Validator {
-	return abci.Validator{
-		PubKey:  tmtypes.TM2PB.PubKey(v.ConsPubKey),
-		Address: v.ConsPubKey.Address(),
-		Power:   v.BondedTokens().RoundInt64(),
-	}
-}
-
-// ABCIValidatorZero returns an abci.Validator from a staked validator type
-// with with zero power used for validator updates.
-func (v Validator) ABCIValidatorZero() abci.Validator {
-	return abci.Validator{
-		PubKey:  tmtypes.TM2PB.PubKey(v.ConsPubKey),
-		Address: v.ConsPubKey.Address(),
-		Power:   0,
->>>>>>> 1a700206
 	}
 }
 
