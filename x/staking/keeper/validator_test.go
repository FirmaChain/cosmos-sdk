package keeper_test

import (
	"fmt"
	"testing"
	"time"

	"github.com/stretchr/testify/assert"
	"github.com/stretchr/testify/require"
	abci "github.com/tendermint/tendermint/abci/types"
	tmproto "github.com/tendermint/tendermint/proto/tendermint/types"

	cryptotypes "github.com/cosmos/cosmos-sdk/crypto/types"
	"github.com/cosmos/cosmos-sdk/simapp"
	sdk "github.com/cosmos/cosmos-sdk/types"
	"github.com/cosmos/cosmos-sdk/x/bank/testutil"
	"github.com/cosmos/cosmos-sdk/x/staking/keeper"
	"github.com/cosmos/cosmos-sdk/x/staking/teststaking"
	"github.com/cosmos/cosmos-sdk/x/staking/types"
)

func newMonikerValidator(t testing.TB, operator sdk.ValAddress, pubKey cryptotypes.PubKey, moniker string) types.Validator {
	v, err := types.NewValidator(operator, pubKey, types.Description{Moniker: moniker})
	require.NoError(t, err)
	return v
}

func bootstrapValidatorTest(t testing.TB, power int64, numAddrs int) (*simapp.SimApp, sdk.Context, []sdk.AccAddress, []sdk.ValAddress) {
<<<<<<< HEAD
	_, app, ctx := createTestInput(nil)
=======
	_, app, ctx := createTestInput(&testing.T{})
>>>>>>> 23e864bc

	addrDels, addrVals := generateAddresses(app, ctx, numAddrs)

	amt := app.StakingKeeper.TokensFromConsensusPower(ctx, power)
	totalSupply := sdk.NewCoins(sdk.NewCoin(app.StakingKeeper.BondDenom(ctx), amt.MulRaw(int64(len(addrDels)))))

	notBondedPool := app.StakingKeeper.GetNotBondedPool(ctx)
	// set bonded pool supply
	app.AccountKeeper.SetModuleAccount(ctx, notBondedPool)

	require.NoError(t, testutil.FundModuleAccount(app.BankKeeper, ctx, notBondedPool.GetName(), totalSupply))

	delegations := app.StakingKeeper.GetAllDelegations(ctx)
	require.Len(t, delegations, 1)
	delegator := delegations[0]

	completionTime, err := app.StakingKeeper.Undelegate(ctx, delegator.GetDelegatorAddr(), delegator.GetValidatorAddr(), delegator.Shares)
	require.NoError(t, err)
	// mature unbonding delegation
	ctx = ctx.WithBlockTime(completionTime)
	_, err = app.StakingKeeper.CompleteUnbonding(ctx, delegator.GetDelegatorAddr(), delegator.GetValidatorAddr())
	require.NoError(t, err)
	// endblock
	app.StakingKeeper.ApplyAndReturnValidatorSetUpdates(ctx)

	return app, ctx, addrDels, addrVals
}

func initValidators(t testing.TB, power int64, numAddrs int, powers []int64) (*simapp.SimApp, sdk.Context, []sdk.AccAddress, []sdk.ValAddress, []types.Validator) {
	app, ctx, addrs, valAddrs := bootstrapValidatorTest(t, power, numAddrs)
	pks := simapp.CreateTestPubKeys(numAddrs)

	vs := make([]types.Validator, len(powers))
	for i, power := range powers {
		vs[i] = teststaking.NewValidator(t, sdk.ValAddress(addrs[i]), pks[i])
		tokens := app.StakingKeeper.TokensFromConsensusPower(ctx, power)
		vs[i], _ = vs[i].AddTokensFromDel(tokens)
	}
	return app, ctx, addrs, valAddrs, vs
}

func TestSetValidator(t *testing.T) {
	app, ctx, _, _ := bootstrapValidatorTest(t, 10, 100)

	valPubKey := PKs[0]
	valAddr := sdk.ValAddress(valPubKey.Address().Bytes())
	valTokens := app.StakingKeeper.TokensFromConsensusPower(ctx, 10)

	// test how the validator is set from a purely unbonbed pool
	validator := teststaking.NewValidator(t, valAddr, valPubKey)
	validator, _ = validator.AddTokensFromDel(valTokens)
	require.Equal(t, types.Unbonded, validator.Status)
	assert.Equal(t, valTokens, validator.Tokens)
	assert.Equal(t, valTokens, validator.DelegatorShares.RoundInt())
	app.StakingKeeper.SetValidator(ctx, validator)
	app.StakingKeeper.SetValidatorByPowerIndex(ctx, validator)

	// ensure update
	updates := applyValidatorSetUpdates(t, ctx, app.StakingKeeper, 1)
	validator, found := app.StakingKeeper.GetValidator(ctx, valAddr)
	require.True(t, found)
	require.Equal(t, validator.ABCIValidatorUpdate(app.StakingKeeper.PowerReduction(ctx)), updates[0])

	// after the save the validator should be bonded
	require.Equal(t, types.Bonded, validator.Status)
	assert.Equal(t, valTokens, validator.Tokens)
	assert.Equal(t, valTokens, validator.DelegatorShares.RoundInt())

	// Check each store for being saved
	resVal, found := app.StakingKeeper.GetValidator(ctx, valAddr)
	assert.True(ValEq(t, validator, resVal))
	require.True(t, found)

	resVals := app.StakingKeeper.GetLastValidators(ctx)
	require.Equal(t, 1, len(resVals))
	assert.True(ValEq(t, validator, resVals[0]))

	resVals = app.StakingKeeper.GetBondedValidatorsByPower(ctx)
	require.Equal(t, 1, len(resVals))
	require.True(ValEq(t, validator, resVals[0]))

	resVals = app.StakingKeeper.GetValidators(ctx, 5)
	require.Equal(t, 2, len(resVals))
	require.True(ValEq(t, validator, resVals[1]))

	allVals := app.StakingKeeper.GetAllValidators(ctx)
	require.Equal(t, 2, len(allVals))
}

func TestUpdateValidatorByPowerIndex(t *testing.T) {
	app, ctx, _, _ := bootstrapValidatorTest(t, 0, 100)
	_, addrVals := generateAddresses(app, ctx, 1)

	bondedPool := app.StakingKeeper.GetBondedPool(ctx)
	notBondedPool := app.StakingKeeper.GetNotBondedPool(ctx)

	require.NoError(t, testutil.FundModuleAccount(app.BankKeeper, ctx, bondedPool.GetName(), sdk.NewCoins(sdk.NewCoin(app.StakingKeeper.BondDenom(ctx), app.StakingKeeper.TokensFromConsensusPower(ctx, 1234)))))
	require.NoError(t, testutil.FundModuleAccount(app.BankKeeper, ctx, notBondedPool.GetName(), sdk.NewCoins(sdk.NewCoin(app.StakingKeeper.BondDenom(ctx), app.StakingKeeper.TokensFromConsensusPower(ctx, 10000)))))

	app.AccountKeeper.SetModuleAccount(ctx, bondedPool)
	app.AccountKeeper.SetModuleAccount(ctx, notBondedPool)

	// add a validator
	validator := teststaking.NewValidator(t, addrVals[0], PKs[0])
	validator, delSharesCreated := validator.AddTokensFromDel(app.StakingKeeper.TokensFromConsensusPower(ctx, 100))
	require.Equal(t, types.Unbonded, validator.Status)
	require.Equal(t, app.StakingKeeper.TokensFromConsensusPower(ctx, 100), validator.Tokens)
	keeper.TestingUpdateValidator(app.StakingKeeper, ctx, validator, true)
	validator, found := app.StakingKeeper.GetValidator(ctx, addrVals[0])
	require.True(t, found)
	require.Equal(t, app.StakingKeeper.TokensFromConsensusPower(ctx, 100), validator.Tokens)

	power := types.GetValidatorsByPowerIndexKey(validator, app.StakingKeeper.PowerReduction(ctx))
	require.True(t, keeper.ValidatorByPowerIndexExists(ctx, app.StakingKeeper, power))

	// burn half the delegator shares
	app.StakingKeeper.DeleteValidatorByPowerIndex(ctx, validator)
	validator, burned := validator.RemoveDelShares(delSharesCreated.Quo(sdk.NewDec(2)))
	require.Equal(t, app.StakingKeeper.TokensFromConsensusPower(ctx, 50), burned)
	keeper.TestingUpdateValidator(app.StakingKeeper, ctx, validator, true) // update the validator, possibly kicking it out
	require.False(t, keeper.ValidatorByPowerIndexExists(ctx, app.StakingKeeper, power))

	validator, found = app.StakingKeeper.GetValidator(ctx, addrVals[0])
	require.True(t, found)

	power = types.GetValidatorsByPowerIndexKey(validator, app.StakingKeeper.PowerReduction(ctx))
	require.True(t, keeper.ValidatorByPowerIndexExists(ctx, app.StakingKeeper, power))
}

func TestUpdateBondedValidatorsDecreaseCliff(t *testing.T) {
	numVals := 10
	maxVals := 5

	// create context, keeper, and pool for tests
	app, ctx, _, valAddrs := bootstrapValidatorTest(t, 0, 100)

	bondedPool := app.StakingKeeper.GetBondedPool(ctx)
	notBondedPool := app.StakingKeeper.GetNotBondedPool(ctx)

	// create keeper parameters
	params := app.StakingKeeper.GetParams(ctx)
	params.MaxValidators = uint32(maxVals)
	app.StakingKeeper.SetParams(ctx, params)

	// create a random pool
	require.NoError(t, testutil.FundModuleAccount(app.BankKeeper, ctx, bondedPool.GetName(), sdk.NewCoins(sdk.NewCoin(app.StakingKeeper.BondDenom(ctx), app.StakingKeeper.TokensFromConsensusPower(ctx, 1234)))))
	require.NoError(t, testutil.FundModuleAccount(app.BankKeeper, ctx, notBondedPool.GetName(), sdk.NewCoins(sdk.NewCoin(app.StakingKeeper.BondDenom(ctx), app.StakingKeeper.TokensFromConsensusPower(ctx, 10000)))))

	app.AccountKeeper.SetModuleAccount(ctx, bondedPool)
	app.AccountKeeper.SetModuleAccount(ctx, notBondedPool)

	validators := make([]types.Validator, numVals)
	for i := 0; i < len(validators); i++ {
		moniker := fmt.Sprintf("val#%d", int64(i))
		val := newMonikerValidator(t, valAddrs[i], PKs[i], moniker)
		delTokens := app.StakingKeeper.TokensFromConsensusPower(ctx, int64((i+1)*10))
		val, _ = val.AddTokensFromDel(delTokens)

		val = keeper.TestingUpdateValidator(app.StakingKeeper, ctx, val, true)
		validators[i] = val
	}

	nextCliffVal := validators[numVals-maxVals+1]

	// remove enough tokens to kick out the validator below the current cliff
	// validator and next in line cliff validator
	app.StakingKeeper.DeleteValidatorByPowerIndex(ctx, nextCliffVal)
	shares := app.StakingKeeper.TokensFromConsensusPower(ctx, 21)
	nextCliffVal, _ = nextCliffVal.RemoveDelShares(shares.ToDec())
	nextCliffVal = keeper.TestingUpdateValidator(app.StakingKeeper, ctx, nextCliffVal, true)

	expectedValStatus := map[int]types.BondStatus{
		9: types.Bonded, 8: types.Bonded, 7: types.Bonded, 5: types.Bonded, 4: types.Bonded,
		0: types.Unbonding, 1: types.Unbonding, 2: types.Unbonding, 3: types.Unbonding, 6: types.Unbonding,
	}

	// require all the validators have their respective statuses
	for valIdx, status := range expectedValStatus {
		valAddr := validators[valIdx].OperatorAddress
		addr, err := sdk.ValAddressFromBech32(valAddr)
		assert.NoError(t, err)
		val, _ := app.StakingKeeper.GetValidator(ctx, addr)

		assert.Equal(
			t, status, val.GetStatus(),
			fmt.Sprintf("expected validator at index %v to have status: %s", valIdx, status),
		)
	}
}

func TestSlashToZeroPowerRemoved(t *testing.T) {
	// initialize setup
	app, ctx, _, addrVals := bootstrapValidatorTest(t, 100, 20)

	// add a validator
	validator := teststaking.NewValidator(t, addrVals[0], PKs[0])
	valTokens := app.StakingKeeper.TokensFromConsensusPower(ctx, 100)

	bondedPool := app.StakingKeeper.GetBondedPool(ctx)

	require.NoError(t, testutil.FundModuleAccount(app.BankKeeper, ctx, bondedPool.GetName(), sdk.NewCoins(sdk.NewCoin(app.StakingKeeper.BondDenom(ctx), valTokens))))

	app.AccountKeeper.SetModuleAccount(ctx, bondedPool)

	validator, _ = validator.AddTokensFromDel(valTokens)
	require.Equal(t, types.Unbonded, validator.Status)
	require.Equal(t, valTokens, validator.Tokens)
	app.StakingKeeper.SetValidatorByConsAddr(ctx, validator)
	validator = keeper.TestingUpdateValidator(app.StakingKeeper, ctx, validator, true)
	require.Equal(t, valTokens, validator.Tokens, "\nvalidator %v\npool %v", validator, valTokens)

	// slash the validator by 100%
	app.StakingKeeper.Slash(ctx, sdk.ConsAddress(PKs[0].Address()), 0, 100, sdk.OneDec())
	// apply TM updates
	applyValidatorSetUpdates(t, ctx, app.StakingKeeper, -1)
	// validator should be unbonding
	validator, _ = app.StakingKeeper.GetValidator(ctx, addrVals[0])
	require.Equal(t, validator.GetStatus(), types.Unbonding)
}

// This function tests UpdateValidator, GetValidator, GetLastValidators, RemoveValidator
func TestValidatorBasics(t *testing.T) {
	app, ctx, _, addrVals := bootstrapValidatorTest(t, 1000, 20)

	//construct the validators
	var validators [3]types.Validator
	powers := []int64{9, 8, 7}
	for i, power := range powers {
		validators[i] = teststaking.NewValidator(t, addrVals[i], PKs[i])
		validators[i].Status = types.Unbonded
		validators[i].Tokens = sdk.ZeroInt()
		tokens := app.StakingKeeper.TokensFromConsensusPower(ctx, power)

		validators[i], _ = validators[i].AddTokensFromDel(tokens)
	}
	assert.Equal(t, app.StakingKeeper.TokensFromConsensusPower(ctx, 9), validators[0].Tokens)
	assert.Equal(t, app.StakingKeeper.TokensFromConsensusPower(ctx, 8), validators[1].Tokens)
	assert.Equal(t, app.StakingKeeper.TokensFromConsensusPower(ctx, 7), validators[2].Tokens)

	// check the empty keeper first
	_, found := app.StakingKeeper.GetValidator(ctx, addrVals[0])
	require.False(t, found)
	resVals := app.StakingKeeper.GetLastValidators(ctx)
	require.Zero(t, len(resVals))

	resVals = app.StakingKeeper.GetValidators(ctx, 2)
	require.Len(t, resVals, 1)

	// set and retrieve a record
	validators[0] = keeper.TestingUpdateValidator(app.StakingKeeper, ctx, validators[0], true)
	app.StakingKeeper.SetValidatorByConsAddr(ctx, validators[0])
	resVal, found := app.StakingKeeper.GetValidator(ctx, addrVals[0])
	require.True(t, found)
	assert.True(ValEq(t, validators[0], resVal))

	// retrieve from consensus
	resVal, found = app.StakingKeeper.GetValidatorByConsAddr(ctx, sdk.ConsAddress(PKs[0].Address()))
	require.True(t, found)
	assert.True(ValEq(t, validators[0], resVal))
	resVal, found = app.StakingKeeper.GetValidatorByConsAddr(ctx, sdk.GetConsAddress(PKs[0]))
	require.True(t, found)
	assert.True(ValEq(t, validators[0], resVal))

	resVals = app.StakingKeeper.GetLastValidators(ctx)
	require.Equal(t, 1, len(resVals))
	assert.True(ValEq(t, validators[0], resVals[0]))
	assert.Equal(t, types.Bonded, validators[0].Status)
	assert.True(sdk.IntEq(t, app.StakingKeeper.TokensFromConsensusPower(ctx, 9), validators[0].BondedTokens()))

	// modify a records, save, and retrieve
	validators[0].Status = types.Bonded
	validators[0].Tokens = app.StakingKeeper.TokensFromConsensusPower(ctx, 10)
	validators[0].DelegatorShares = validators[0].Tokens.ToDec()
	validators[0] = keeper.TestingUpdateValidator(app.StakingKeeper, ctx, validators[0], true)
	resVal, found = app.StakingKeeper.GetValidator(ctx, addrVals[0])
	require.True(t, found)
	assert.True(ValEq(t, validators[0], resVal))

	resVals = app.StakingKeeper.GetLastValidators(ctx)
	require.Equal(t, 1, len(resVals))
	assert.True(ValEq(t, validators[0], resVals[0]))

	// add other validators
	validators[1] = keeper.TestingUpdateValidator(app.StakingKeeper, ctx, validators[1], true)
	validators[2] = keeper.TestingUpdateValidator(app.StakingKeeper, ctx, validators[2], true)
	resVal, found = app.StakingKeeper.GetValidator(ctx, addrVals[1])
	require.True(t, found)
	assert.True(ValEq(t, validators[1], resVal))
	resVal, found = app.StakingKeeper.GetValidator(ctx, addrVals[2])
	require.True(t, found)
	assert.True(ValEq(t, validators[2], resVal))

	resVals = app.StakingKeeper.GetLastValidators(ctx)
	require.Equal(t, 3, len(resVals))
	assert.True(ValEq(t, validators[0], resVals[0])) // order doesn't matter here
	assert.True(ValEq(t, validators[1], resVals[1]))
	assert.True(ValEq(t, validators[2], resVals[2]))

	// remove a record

	// shouldn't be able to remove if status is not unbonded
	assert.PanicsWithValue(t,
		"cannot call RemoveValidator on bonded or unbonding validators",
		func() { app.StakingKeeper.RemoveValidator(ctx, validators[1].GetOperator()) })

	// shouldn't be able to remove if there are still tokens left
	validators[1].Status = types.Unbonded
	app.StakingKeeper.SetValidator(ctx, validators[1])
	assert.PanicsWithValue(t,
		"attempting to remove a validator which still contains tokens",
		func() { app.StakingKeeper.RemoveValidator(ctx, validators[1].GetOperator()) })

	validators[1].Tokens = sdk.ZeroInt()                                // ...remove all tokens
	app.StakingKeeper.SetValidator(ctx, validators[1])                  // ...set the validator
	app.StakingKeeper.RemoveValidator(ctx, validators[1].GetOperator()) // Now it can be removed.
	_, found = app.StakingKeeper.GetValidator(ctx, addrVals[1])
	require.False(t, found)
}

// test how the validators are sorted, tests GetBondedValidatorsByPower
func TestGetValidatorSortingUnmixed(t *testing.T) {
	app, ctx, addrs, _ := bootstrapValidatorTest(t, 1000, 20)

	// initialize some validators into the state
	amts := []sdk.Int{
		sdk.NewIntFromUint64(0),
		app.StakingKeeper.PowerReduction(ctx).MulRaw(100),
		app.StakingKeeper.PowerReduction(ctx),
		app.StakingKeeper.PowerReduction(ctx).MulRaw(400),
		app.StakingKeeper.PowerReduction(ctx).MulRaw(200)}
	n := len(amts)
	var validators [5]types.Validator
	for i, amt := range amts {
		validators[i] = teststaking.NewValidator(t, sdk.ValAddress(addrs[i]), PKs[i])
		validators[i].Status = types.Bonded
		validators[i].Tokens = amt
		validators[i].DelegatorShares = sdk.NewDecFromInt(amt)
		keeper.TestingUpdateValidator(app.StakingKeeper, ctx, validators[i], true)
	}

	// first make sure everything made it in to the gotValidator group
	resValidators := app.StakingKeeper.GetBondedValidatorsByPower(ctx)
	assert.Equal(t, n, len(resValidators))
	assert.Equal(t, sdk.NewInt(400).Mul(app.StakingKeeper.PowerReduction(ctx)), resValidators[0].BondedTokens(), "%v", resValidators)
	assert.Equal(t, sdk.NewInt(200).Mul(app.StakingKeeper.PowerReduction(ctx)), resValidators[1].BondedTokens(), "%v", resValidators)
	assert.Equal(t, sdk.NewInt(100).Mul(app.StakingKeeper.PowerReduction(ctx)), resValidators[2].BondedTokens(), "%v", resValidators)
	assert.Equal(t, sdk.NewInt(1).Mul(app.StakingKeeper.PowerReduction(ctx)), resValidators[3].BondedTokens(), "%v", resValidators)
	assert.Equal(t, sdk.NewInt(0), resValidators[4].BondedTokens(), "%v", resValidators)
	assert.Equal(t, validators[3].OperatorAddress, resValidators[0].OperatorAddress, "%v", resValidators)
	assert.Equal(t, validators[4].OperatorAddress, resValidators[1].OperatorAddress, "%v", resValidators)
	assert.Equal(t, validators[1].OperatorAddress, resValidators[2].OperatorAddress, "%v", resValidators)
	assert.Equal(t, validators[2].OperatorAddress, resValidators[3].OperatorAddress, "%v", resValidators)
	assert.Equal(t, validators[0].OperatorAddress, resValidators[4].OperatorAddress, "%v", resValidators)

	// test a basic increase in voting power
	validators[3].Tokens = sdk.NewInt(500).Mul(app.StakingKeeper.PowerReduction(ctx))
	keeper.TestingUpdateValidator(app.StakingKeeper, ctx, validators[3], true)
	resValidators = app.StakingKeeper.GetBondedValidatorsByPower(ctx)
	require.Equal(t, len(resValidators), n)
	assert.True(ValEq(t, validators[3], resValidators[0]))

	// test a decrease in voting power
	validators[3].Tokens = sdk.NewInt(300).Mul(app.StakingKeeper.PowerReduction(ctx))
	keeper.TestingUpdateValidator(app.StakingKeeper, ctx, validators[3], true)
	resValidators = app.StakingKeeper.GetBondedValidatorsByPower(ctx)
	require.Equal(t, len(resValidators), n)
	assert.True(ValEq(t, validators[3], resValidators[0]))
	assert.True(ValEq(t, validators[4], resValidators[1]))

	// test equal voting power, different age
	validators[3].Tokens = sdk.NewInt(200).Mul(app.StakingKeeper.PowerReduction(ctx))
	ctx = ctx.WithBlockHeight(10)
	keeper.TestingUpdateValidator(app.StakingKeeper, ctx, validators[3], true)
	resValidators = app.StakingKeeper.GetBondedValidatorsByPower(ctx)
	require.Equal(t, len(resValidators), n)
	assert.True(ValEq(t, validators[3], resValidators[0]))
	assert.True(ValEq(t, validators[4], resValidators[1]))

	// no change in voting power - no change in sort
	ctx = ctx.WithBlockHeight(20)
	keeper.TestingUpdateValidator(app.StakingKeeper, ctx, validators[4], true)
	resValidators = app.StakingKeeper.GetBondedValidatorsByPower(ctx)
	require.Equal(t, len(resValidators), n)
	assert.True(ValEq(t, validators[3], resValidators[0]))
	assert.True(ValEq(t, validators[4], resValidators[1]))

	// change in voting power of both validators, both still in v-set, no age change
	validators[3].Tokens = sdk.NewInt(300).Mul(app.StakingKeeper.PowerReduction(ctx))
	validators[4].Tokens = sdk.NewInt(300).Mul(app.StakingKeeper.PowerReduction(ctx))
	keeper.TestingUpdateValidator(app.StakingKeeper, ctx, validators[3], true)
	resValidators = app.StakingKeeper.GetBondedValidatorsByPower(ctx)
	require.Equal(t, len(resValidators), n)
	ctx = ctx.WithBlockHeight(30)
	keeper.TestingUpdateValidator(app.StakingKeeper, ctx, validators[4], true)
	resValidators = app.StakingKeeper.GetBondedValidatorsByPower(ctx)
	require.Equal(t, len(resValidators), n, "%v", resValidators)
	assert.True(ValEq(t, validators[3], resValidators[0]))
	assert.True(ValEq(t, validators[4], resValidators[1]))
}

func TestGetValidatorSortingMixed(t *testing.T) {
	app, ctx, addrs, _ := bootstrapValidatorTest(t, 1000, 20)
	bondedPool := app.StakingKeeper.GetBondedPool(ctx)
	notBondedPool := app.StakingKeeper.GetNotBondedPool(ctx)

	require.NoError(t, testutil.FundModuleAccount(app.BankKeeper, ctx, bondedPool.GetName(), sdk.NewCoins(sdk.NewCoin(app.StakingKeeper.BondDenom(ctx), app.StakingKeeper.TokensFromConsensusPower(ctx, 501)))))
	require.NoError(t, testutil.FundModuleAccount(app.BankKeeper, ctx, notBondedPool.GetName(), sdk.NewCoins(sdk.NewCoin(app.StakingKeeper.BondDenom(ctx), app.StakingKeeper.TokensFromConsensusPower(ctx, 0)))))

	app.AccountKeeper.SetModuleAccount(ctx, notBondedPool)
	app.AccountKeeper.SetModuleAccount(ctx, bondedPool)

	// now 2 max resValidators
	params := app.StakingKeeper.GetParams(ctx)
	params.MaxValidators = 2
	app.StakingKeeper.SetParams(ctx, params)

	// initialize some validators into the state
	amts := []sdk.Int{
		sdk.NewIntFromUint64(0),
		app.StakingKeeper.PowerReduction(ctx).MulRaw(100),
		app.StakingKeeper.PowerReduction(ctx),
		app.StakingKeeper.PowerReduction(ctx).MulRaw(400),
		app.StakingKeeper.PowerReduction(ctx).MulRaw(200)}

	var validators [5]types.Validator
	for i, amt := range amts {
		validators[i] = teststaking.NewValidator(t, sdk.ValAddress(addrs[i]), PKs[i])
		validators[i].DelegatorShares = sdk.NewDecFromInt(amt)
		validators[i].Status = types.Bonded
		validators[i].Tokens = amt
		keeper.TestingUpdateValidator(app.StakingKeeper, ctx, validators[i], true)
	}

	val0, found := app.StakingKeeper.GetValidator(ctx, sdk.ValAddress(addrs[0]))
	require.True(t, found)
	val1, found := app.StakingKeeper.GetValidator(ctx, sdk.ValAddress(addrs[1]))
	require.True(t, found)
	val2, found := app.StakingKeeper.GetValidator(ctx, sdk.ValAddress(addrs[2]))
	require.True(t, found)
	val3, found := app.StakingKeeper.GetValidator(ctx, sdk.ValAddress(addrs[3]))
	require.True(t, found)
	val4, found := app.StakingKeeper.GetValidator(ctx, sdk.ValAddress(addrs[4]))
	require.True(t, found)
	require.Equal(t, types.Bonded, val0.Status)
	require.Equal(t, types.Unbonding, val1.Status)
	require.Equal(t, types.Unbonding, val2.Status)
	require.Equal(t, types.Bonded, val3.Status)
	require.Equal(t, types.Bonded, val4.Status)

	// first make sure everything made it in to the gotValidator group
	resValidators := app.StakingKeeper.GetBondedValidatorsByPower(ctx)
	// The validators returned should match the max validators
	assert.Equal(t, 2, len(resValidators))
	assert.Equal(t, sdk.NewInt(400).Mul(app.StakingKeeper.PowerReduction(ctx)), resValidators[0].BondedTokens(), "%v", resValidators)
	assert.Equal(t, sdk.NewInt(200).Mul(app.StakingKeeper.PowerReduction(ctx)), resValidators[1].BondedTokens(), "%v", resValidators)
	assert.Equal(t, validators[3].OperatorAddress, resValidators[0].OperatorAddress, "%v", resValidators)
	assert.Equal(t, validators[4].OperatorAddress, resValidators[1].OperatorAddress, "%v", resValidators)
}

// TODO separate out into multiple tests
func TestGetValidatorsEdgeCases(t *testing.T) {
	app, ctx, addrs, _ := bootstrapValidatorTest(t, 1000, 20)

	// set max validators to 2
	params := app.StakingKeeper.GetParams(ctx)
	nMax := uint32(2)
	params.MaxValidators = nMax
	app.StakingKeeper.SetParams(ctx, params)

	// initialize some validators into the state
	powers := []int64{0, 100, 400, 400}
	var validators [4]types.Validator
	for i, power := range powers {
		moniker := fmt.Sprintf("val#%d", int64(i))
		validators[i] = newMonikerValidator(t, sdk.ValAddress(addrs[i]), PKs[i], moniker)

		tokens := app.StakingKeeper.TokensFromConsensusPower(ctx, power)
		validators[i], _ = validators[i].AddTokensFromDel(tokens)

		notBondedPool := app.StakingKeeper.GetNotBondedPool(ctx)
		require.NoError(t, testutil.FundModuleAccount(app.BankKeeper, ctx, notBondedPool.GetName(), sdk.NewCoins(sdk.NewCoin(params.BondDenom, tokens))))
		app.AccountKeeper.SetModuleAccount(ctx, notBondedPool)
		validators[i] = keeper.TestingUpdateValidator(app.StakingKeeper, ctx, validators[i], true)
	}

	// ensure that the first two bonded validators are the largest validators
	resValidators := app.StakingKeeper.GetBondedValidatorsByPower(ctx)
	require.Equal(t, nMax, uint32(len(resValidators)))
	assert.True(ValEq(t, validators[2], resValidators[0]))
	assert.True(ValEq(t, validators[3], resValidators[1]))

	// delegate 500 tokens to validator 0
	app.StakingKeeper.DeleteValidatorByPowerIndex(ctx, validators[0])
	delTokens := app.StakingKeeper.TokensFromConsensusPower(ctx, 500)
	validators[0], _ = validators[0].AddTokensFromDel(delTokens)
	notBondedPool := app.StakingKeeper.GetNotBondedPool(ctx)

	newTokens := sdk.NewCoins()

	require.NoError(t, testutil.FundModuleAccount(app.BankKeeper, ctx, notBondedPool.GetName(), newTokens))
	app.AccountKeeper.SetModuleAccount(ctx, notBondedPool)

	// test that the two largest validators are
	//   a) validator 0 with 500 tokens
	//   b) validator 2 with 400 tokens (delegated before validator 3)
	validators[0] = keeper.TestingUpdateValidator(app.StakingKeeper, ctx, validators[0], true)
	resValidators = app.StakingKeeper.GetBondedValidatorsByPower(ctx)
	require.Equal(t, nMax, uint32(len(resValidators)))
	assert.True(ValEq(t, validators[0], resValidators[0]))
	assert.True(ValEq(t, validators[2], resValidators[1]))

	// A validator which leaves the bonded validator set due to a decrease in voting power,
	// then increases to the original voting power, does not get its spot back in the
	// case of a tie.
	//
	// Order of operations for this test:
	//  - validator 3 enter validator set with 1 new token
	//  - validator 3 removed validator set by removing 201 tokens (validator 2 enters)
	//  - validator 3 adds 200 tokens (equal to validator 2 now) and does not get its spot back

	// validator 3 enters bonded validator set
	ctx = ctx.WithBlockHeight(40)

	var found bool
	validators[3], found = app.StakingKeeper.GetValidator(ctx, validators[3].GetOperator())
	assert.True(t, found)
	app.StakingKeeper.DeleteValidatorByPowerIndex(ctx, validators[3])
	validators[3], _ = validators[3].AddTokensFromDel(app.StakingKeeper.TokensFromConsensusPower(ctx, 1))

	notBondedPool = app.StakingKeeper.GetNotBondedPool(ctx)
	newTokens = sdk.NewCoins(sdk.NewCoin(params.BondDenom, app.StakingKeeper.TokensFromConsensusPower(ctx, 1)))
	require.NoError(t, testutil.FundModuleAccount(app.BankKeeper, ctx, notBondedPool.GetName(), newTokens))
	app.AccountKeeper.SetModuleAccount(ctx, notBondedPool)

	validators[3] = keeper.TestingUpdateValidator(app.StakingKeeper, ctx, validators[3], true)
	resValidators = app.StakingKeeper.GetBondedValidatorsByPower(ctx)
	require.Equal(t, nMax, uint32(len(resValidators)))
	assert.True(ValEq(t, validators[0], resValidators[0]))
	assert.True(ValEq(t, validators[3], resValidators[1]))

	// validator 3 kicked out temporarily
	app.StakingKeeper.DeleteValidatorByPowerIndex(ctx, validators[3])
	rmTokens := validators[3].TokensFromShares(sdk.NewDec(201)).TruncateInt()
	validators[3], _ = validators[3].RemoveDelShares(sdk.NewDec(201))

	bondedPool := app.StakingKeeper.GetBondedPool(ctx)
	require.NoError(t, testutil.FundModuleAccount(app.BankKeeper, ctx, bondedPool.GetName(), sdk.NewCoins(sdk.NewCoin(params.BondDenom, rmTokens))))
	app.AccountKeeper.SetModuleAccount(ctx, bondedPool)

	validators[3] = keeper.TestingUpdateValidator(app.StakingKeeper, ctx, validators[3], true)
	resValidators = app.StakingKeeper.GetBondedValidatorsByPower(ctx)
	require.Equal(t, nMax, uint32(len(resValidators)))
	assert.True(ValEq(t, validators[0], resValidators[0]))
	assert.True(ValEq(t, validators[2], resValidators[1]))

	// validator 3 does not get spot back
	app.StakingKeeper.DeleteValidatorByPowerIndex(ctx, validators[3])
	validators[3], _ = validators[3].AddTokensFromDel(sdk.NewInt(200))

	notBondedPool = app.StakingKeeper.GetNotBondedPool(ctx)
	require.NoError(t, testutil.FundModuleAccount(app.BankKeeper, ctx, notBondedPool.GetName(), sdk.NewCoins(sdk.NewCoin(params.BondDenom, sdk.NewInt(200)))))
	app.AccountKeeper.SetModuleAccount(ctx, notBondedPool)

	validators[3] = keeper.TestingUpdateValidator(app.StakingKeeper, ctx, validators[3], true)
	resValidators = app.StakingKeeper.GetBondedValidatorsByPower(ctx)
	require.Equal(t, nMax, uint32(len(resValidators)))
	assert.True(ValEq(t, validators[0], resValidators[0]))
	assert.True(ValEq(t, validators[2], resValidators[1]))
	_, exists := app.StakingKeeper.GetValidator(ctx, validators[3].GetOperator())
	require.True(t, exists)
}

func TestValidatorBondHeight(t *testing.T) {
	app, ctx, addrs, _ := bootstrapValidatorTest(t, 1000, 20)

	// now 2 max resValidators
	params := app.StakingKeeper.GetParams(ctx)
	params.MaxValidators = 2
	app.StakingKeeper.SetParams(ctx, params)

	// initialize some validators into the state
	var validators [3]types.Validator
	validators[0] = teststaking.NewValidator(t, sdk.ValAddress(PKs[0].Address().Bytes()), PKs[0])
	validators[1] = teststaking.NewValidator(t, sdk.ValAddress(addrs[1]), PKs[1])
	validators[2] = teststaking.NewValidator(t, sdk.ValAddress(addrs[2]), PKs[2])

	tokens0 := app.StakingKeeper.TokensFromConsensusPower(ctx, 200)
	tokens1 := app.StakingKeeper.TokensFromConsensusPower(ctx, 100)
	tokens2 := app.StakingKeeper.TokensFromConsensusPower(ctx, 100)
	validators[0], _ = validators[0].AddTokensFromDel(tokens0)
	validators[1], _ = validators[1].AddTokensFromDel(tokens1)
	validators[2], _ = validators[2].AddTokensFromDel(tokens2)

	validators[0] = keeper.TestingUpdateValidator(app.StakingKeeper, ctx, validators[0], true)

	////////////////////////////////////////
	// If two validators both increase to the same voting power in the same block,
	// the one with the first transaction should become bonded
	validators[1] = keeper.TestingUpdateValidator(app.StakingKeeper, ctx, validators[1], true)
	validators[2] = keeper.TestingUpdateValidator(app.StakingKeeper, ctx, validators[2], true)

	resValidators := app.StakingKeeper.GetBondedValidatorsByPower(ctx)
	require.Equal(t, uint32(len(resValidators)), params.MaxValidators)

	assert.True(ValEq(t, validators[0], resValidators[0]))
	assert.True(ValEq(t, validators[1], resValidators[1]))
	app.StakingKeeper.DeleteValidatorByPowerIndex(ctx, validators[1])
	app.StakingKeeper.DeleteValidatorByPowerIndex(ctx, validators[2])
	delTokens := app.StakingKeeper.TokensFromConsensusPower(ctx, 50)
	validators[1], _ = validators[1].AddTokensFromDel(delTokens)
	validators[2], _ = validators[2].AddTokensFromDel(delTokens)
	validators[2] = keeper.TestingUpdateValidator(app.StakingKeeper, ctx, validators[2], true)
	resValidators = app.StakingKeeper.GetBondedValidatorsByPower(ctx)
	require.Equal(t, params.MaxValidators, uint32(len(resValidators)))
	validators[1] = keeper.TestingUpdateValidator(app.StakingKeeper, ctx, validators[1], true)
	assert.True(ValEq(t, validators[0], resValidators[0]))
	assert.True(ValEq(t, validators[2], resValidators[1]))
}

func TestFullValidatorSetPowerChange(t *testing.T) {
	app, ctx, addrs, _ := bootstrapValidatorTest(t, 1000, 20)
	params := app.StakingKeeper.GetParams(ctx)
	max := 2
	params.MaxValidators = uint32(2)
	app.StakingKeeper.SetParams(ctx, params)

	// initialize some validators into the state
	powers := []int64{0, 100, 400, 400, 200}
	var validators [5]types.Validator
	for i, power := range powers {
		validators[i] = teststaking.NewValidator(t, sdk.ValAddress(addrs[i]), PKs[i])
		tokens := app.StakingKeeper.TokensFromConsensusPower(ctx, power)
		validators[i], _ = validators[i].AddTokensFromDel(tokens)
		keeper.TestingUpdateValidator(app.StakingKeeper, ctx, validators[i], true)
	}
	for i := range powers {
		var found bool
		validators[i], found = app.StakingKeeper.GetValidator(ctx, validators[i].GetOperator())
		require.True(t, found)
	}
	assert.Equal(t, types.Unbonded, validators[0].Status)
	assert.Equal(t, types.Unbonding, validators[1].Status)
	assert.Equal(t, types.Bonded, validators[2].Status)
	assert.Equal(t, types.Bonded, validators[3].Status)
	assert.Equal(t, types.Unbonded, validators[4].Status)
	resValidators := app.StakingKeeper.GetBondedValidatorsByPower(ctx)
	assert.Equal(t, max, len(resValidators))
	assert.True(ValEq(t, validators[2], resValidators[0])) // in the order of txs
	assert.True(ValEq(t, validators[3], resValidators[1]))

	// test a swap in voting power

	tokens := app.StakingKeeper.TokensFromConsensusPower(ctx, 600)
	validators[0], _ = validators[0].AddTokensFromDel(tokens)
	validators[0] = keeper.TestingUpdateValidator(app.StakingKeeper, ctx, validators[0], true)
	resValidators = app.StakingKeeper.GetBondedValidatorsByPower(ctx)
	assert.Equal(t, max, len(resValidators))
	assert.True(ValEq(t, validators[0], resValidators[0]))
	assert.True(ValEq(t, validators[2], resValidators[1]))
}

func TestApplyAndReturnValidatorSetUpdatesAllNone(t *testing.T) {
	app, ctx, _, _ := bootstrapValidatorTest(t, 1000, 20)

	powers := []int64{10, 20}
	var validators [2]types.Validator
	for i, power := range powers {
		valPubKey := PKs[i+1]
		valAddr := sdk.ValAddress(valPubKey.Address().Bytes())

		validators[i] = teststaking.NewValidator(t, valAddr, valPubKey)
		tokens := app.StakingKeeper.TokensFromConsensusPower(ctx, power)
		validators[i], _ = validators[i].AddTokensFromDel(tokens)
	}

	// test from nothing to something
	//  tendermintUpdate set: {} -> {c1, c3}
	applyValidatorSetUpdates(t, ctx, app.StakingKeeper, 0)
	app.StakingKeeper.SetValidator(ctx, validators[0])
	app.StakingKeeper.SetValidatorByPowerIndex(ctx, validators[0])
	app.StakingKeeper.SetValidator(ctx, validators[1])
	app.StakingKeeper.SetValidatorByPowerIndex(ctx, validators[1])

	updates := applyValidatorSetUpdates(t, ctx, app.StakingKeeper, 2)
	validators[0], _ = app.StakingKeeper.GetValidator(ctx, validators[0].GetOperator())
	validators[1], _ = app.StakingKeeper.GetValidator(ctx, validators[1].GetOperator())
	assert.Equal(t, validators[0].ABCIValidatorUpdate(app.StakingKeeper.PowerReduction(ctx)), updates[1])
	assert.Equal(t, validators[1].ABCIValidatorUpdate(app.StakingKeeper.PowerReduction(ctx)), updates[0])
}

func TestApplyAndReturnValidatorSetUpdatesIdentical(t *testing.T) {
	app, ctx, addrs, _ := bootstrapValidatorTest(t, 1000, 20)

	powers := []int64{10, 20}
	var validators [2]types.Validator
	for i, power := range powers {
		validators[i] = teststaking.NewValidator(t, sdk.ValAddress(addrs[i]), PKs[i])

		tokens := app.StakingKeeper.TokensFromConsensusPower(ctx, power)
		validators[i], _ = validators[i].AddTokensFromDel(tokens)

	}
	validators[0] = keeper.TestingUpdateValidator(app.StakingKeeper, ctx, validators[0], false)
	validators[1] = keeper.TestingUpdateValidator(app.StakingKeeper, ctx, validators[1], false)
	applyValidatorSetUpdates(t, ctx, app.StakingKeeper, 2)

	// test identical,
	//  tendermintUpdate set: {} -> {}
	validators[0] = keeper.TestingUpdateValidator(app.StakingKeeper, ctx, validators[0], false)
	validators[1] = keeper.TestingUpdateValidator(app.StakingKeeper, ctx, validators[1], false)
	applyValidatorSetUpdates(t, ctx, app.StakingKeeper, 0)
}

func TestApplyAndReturnValidatorSetUpdatesSingleValueChange(t *testing.T) {
	app, ctx, addrs, _ := bootstrapValidatorTest(t, 1000, 20)

	powers := []int64{10, 20}
	var validators [2]types.Validator
	for i, power := range powers {
		validators[i] = teststaking.NewValidator(t, sdk.ValAddress(addrs[i]), PKs[i])

		tokens := app.StakingKeeper.TokensFromConsensusPower(ctx, power)
		validators[i], _ = validators[i].AddTokensFromDel(tokens)

	}
	validators[0] = keeper.TestingUpdateValidator(app.StakingKeeper, ctx, validators[0], false)
	validators[1] = keeper.TestingUpdateValidator(app.StakingKeeper, ctx, validators[1], false)
	applyValidatorSetUpdates(t, ctx, app.StakingKeeper, 2)

	// test single value change
	//  tendermintUpdate set: {} -> {c1'}
	validators[0].Status = types.Bonded
	validators[0].Tokens = app.StakingKeeper.TokensFromConsensusPower(ctx, 600)
	validators[0] = keeper.TestingUpdateValidator(app.StakingKeeper, ctx, validators[0], false)

	updates := applyValidatorSetUpdates(t, ctx, app.StakingKeeper, 1)
	require.Equal(t, validators[0].ABCIValidatorUpdate(app.StakingKeeper.PowerReduction(ctx)), updates[0])
}

func TestApplyAndReturnValidatorSetUpdatesMultipleValueChange(t *testing.T) {
	powers := []int64{10, 20}
	// TODO: use it in other places
	app, ctx, _, _, validators := initValidators(t, 1000, 20, powers)

	validators[0] = keeper.TestingUpdateValidator(app.StakingKeeper, ctx, validators[0], false)
	validators[1] = keeper.TestingUpdateValidator(app.StakingKeeper, ctx, validators[1], false)
	applyValidatorSetUpdates(t, ctx, app.StakingKeeper, 2)

	// test multiple value change
	//  tendermintUpdate set: {c1, c3} -> {c1', c3'}
	delTokens1 := app.StakingKeeper.TokensFromConsensusPower(ctx, 190)
	delTokens2 := app.StakingKeeper.TokensFromConsensusPower(ctx, 80)
	validators[0], _ = validators[0].AddTokensFromDel(delTokens1)
	validators[1], _ = validators[1].AddTokensFromDel(delTokens2)
	validators[0] = keeper.TestingUpdateValidator(app.StakingKeeper, ctx, validators[0], false)
	validators[1] = keeper.TestingUpdateValidator(app.StakingKeeper, ctx, validators[1], false)

	updates := applyValidatorSetUpdates(t, ctx, app.StakingKeeper, 2)
	require.Equal(t, validators[0].ABCIValidatorUpdate(app.StakingKeeper.PowerReduction(ctx)), updates[0])
	require.Equal(t, validators[1].ABCIValidatorUpdate(app.StakingKeeper.PowerReduction(ctx)), updates[1])
}

func TestApplyAndReturnValidatorSetUpdatesInserted(t *testing.T) {
	powers := []int64{10, 20, 5, 15, 25}
	app, ctx, _, _, validators := initValidators(t, 1000, 20, powers)

	validators[0] = keeper.TestingUpdateValidator(app.StakingKeeper, ctx, validators[0], false)
	validators[1] = keeper.TestingUpdateValidator(app.StakingKeeper, ctx, validators[1], false)
	applyValidatorSetUpdates(t, ctx, app.StakingKeeper, 2)

	// test validtor added at the beginning
	//  tendermintUpdate set: {} -> {c0}
	app.StakingKeeper.SetValidator(ctx, validators[2])
	app.StakingKeeper.SetValidatorByPowerIndex(ctx, validators[2])
	updates := applyValidatorSetUpdates(t, ctx, app.StakingKeeper, 1)
	validators[2], _ = app.StakingKeeper.GetValidator(ctx, validators[2].GetOperator())
	require.Equal(t, validators[2].ABCIValidatorUpdate(app.StakingKeeper.PowerReduction(ctx)), updates[0])

	// test validtor added at the beginning
	//  tendermintUpdate set: {} -> {c0}
	app.StakingKeeper.SetValidator(ctx, validators[3])
	app.StakingKeeper.SetValidatorByPowerIndex(ctx, validators[3])
	updates = applyValidatorSetUpdates(t, ctx, app.StakingKeeper, 1)
	validators[3], _ = app.StakingKeeper.GetValidator(ctx, validators[3].GetOperator())
	require.Equal(t, validators[3].ABCIValidatorUpdate(app.StakingKeeper.PowerReduction(ctx)), updates[0])

	// test validtor added at the end
	//  tendermintUpdate set: {} -> {c0}
	app.StakingKeeper.SetValidator(ctx, validators[4])
	app.StakingKeeper.SetValidatorByPowerIndex(ctx, validators[4])
	updates = applyValidatorSetUpdates(t, ctx, app.StakingKeeper, 1)
	validators[4], _ = app.StakingKeeper.GetValidator(ctx, validators[4].GetOperator())
	require.Equal(t, validators[4].ABCIValidatorUpdate(app.StakingKeeper.PowerReduction(ctx)), updates[0])
}

func TestApplyAndReturnValidatorSetUpdatesWithCliffValidator(t *testing.T) {
	app, ctx, addrs, _ := bootstrapValidatorTest(t, 1000, 20)
	params := types.DefaultParams()
	params.MaxValidators = 2
	app.StakingKeeper.SetParams(ctx, params)

	powers := []int64{10, 20, 5}
	var validators [5]types.Validator
	for i, power := range powers {
		validators[i] = teststaking.NewValidator(t, sdk.ValAddress(addrs[i]), PKs[i])
		tokens := app.StakingKeeper.TokensFromConsensusPower(ctx, power)
		validators[i], _ = validators[i].AddTokensFromDel(tokens)
	}
	validators[0] = keeper.TestingUpdateValidator(app.StakingKeeper, ctx, validators[0], false)
	validators[1] = keeper.TestingUpdateValidator(app.StakingKeeper, ctx, validators[1], false)
	applyValidatorSetUpdates(t, ctx, app.StakingKeeper, 2)

	// test validator added at the end but not inserted in the valset
	//  tendermintUpdate set: {} -> {}
	keeper.TestingUpdateValidator(app.StakingKeeper, ctx, validators[2], false)
	applyValidatorSetUpdates(t, ctx, app.StakingKeeper, 0)

	// test validator change its power and become a gotValidator (pushing out an existing)
	//  tendermintUpdate set: {}     -> {c0, c4}
	applyValidatorSetUpdates(t, ctx, app.StakingKeeper, 0)

	tokens := app.StakingKeeper.TokensFromConsensusPower(ctx, 10)
	validators[2], _ = validators[2].AddTokensFromDel(tokens)
	app.StakingKeeper.SetValidator(ctx, validators[2])
	app.StakingKeeper.SetValidatorByPowerIndex(ctx, validators[2])
	updates := applyValidatorSetUpdates(t, ctx, app.StakingKeeper, 2)
	validators[2], _ = app.StakingKeeper.GetValidator(ctx, validators[2].GetOperator())
	require.Equal(t, validators[0].ABCIValidatorUpdateZero(), updates[1])
	require.Equal(t, validators[2].ABCIValidatorUpdate(app.StakingKeeper.PowerReduction(ctx)), updates[0])
}

func TestApplyAndReturnValidatorSetUpdatesPowerDecrease(t *testing.T) {
	app, ctx, addrs, _ := bootstrapValidatorTest(t, 1000, 20)

	powers := []int64{100, 100}
	var validators [2]types.Validator
	for i, power := range powers {
		validators[i] = teststaking.NewValidator(t, sdk.ValAddress(addrs[i]), PKs[i])
		tokens := app.StakingKeeper.TokensFromConsensusPower(ctx, power)
		validators[i], _ = validators[i].AddTokensFromDel(tokens)
	}
	validators[0] = keeper.TestingUpdateValidator(app.StakingKeeper, ctx, validators[0], false)
	validators[1] = keeper.TestingUpdateValidator(app.StakingKeeper, ctx, validators[1], false)
	applyValidatorSetUpdates(t, ctx, app.StakingKeeper, 2)

	// check initial power
	require.Equal(t, int64(100), validators[0].GetConsensusPower(app.StakingKeeper.PowerReduction(ctx)))
	require.Equal(t, int64(100), validators[1].GetConsensusPower(app.StakingKeeper.PowerReduction(ctx)))

	// test multiple value change
	//  tendermintUpdate set: {c1, c3} -> {c1', c3'}
	delTokens1 := app.StakingKeeper.TokensFromConsensusPower(ctx, 20)
	delTokens2 := app.StakingKeeper.TokensFromConsensusPower(ctx, 30)
	validators[0], _ = validators[0].RemoveDelShares(delTokens1.ToDec())
	validators[1], _ = validators[1].RemoveDelShares(delTokens2.ToDec())
	validators[0] = keeper.TestingUpdateValidator(app.StakingKeeper, ctx, validators[0], false)
	validators[1] = keeper.TestingUpdateValidator(app.StakingKeeper, ctx, validators[1], false)

	// power has changed
	require.Equal(t, int64(80), validators[0].GetConsensusPower(app.StakingKeeper.PowerReduction(ctx)))
	require.Equal(t, int64(70), validators[1].GetConsensusPower(app.StakingKeeper.PowerReduction(ctx)))

	// Tendermint updates should reflect power change
	updates := applyValidatorSetUpdates(t, ctx, app.StakingKeeper, 2)
	require.Equal(t, validators[0].ABCIValidatorUpdate(app.StakingKeeper.PowerReduction(ctx)), updates[0])
	require.Equal(t, validators[1].ABCIValidatorUpdate(app.StakingKeeper.PowerReduction(ctx)), updates[1])
}

func TestApplyAndReturnValidatorSetUpdatesNewValidator(t *testing.T) {
	app, ctx, _, _ := bootstrapValidatorTest(t, 1000, 20)
	params := app.StakingKeeper.GetParams(ctx)
	params.MaxValidators = uint32(3)

	app.StakingKeeper.SetParams(ctx, params)

	powers := []int64{100, 100}
	var validators [2]types.Validator

	// initialize some validators into the state
	for i, power := range powers {
		valPubKey := PKs[i+1]
		valAddr := sdk.ValAddress(valPubKey.Address().Bytes())

		validators[i] = teststaking.NewValidator(t, valAddr, valPubKey)
		tokens := app.StakingKeeper.TokensFromConsensusPower(ctx, power)
		validators[i], _ = validators[i].AddTokensFromDel(tokens)

		app.StakingKeeper.SetValidator(ctx, validators[i])
		app.StakingKeeper.SetValidatorByPowerIndex(ctx, validators[i])
	}

	// verify initial Tendermint updates are correct
	updates := applyValidatorSetUpdates(t, ctx, app.StakingKeeper, len(validators))
	validators[0], _ = app.StakingKeeper.GetValidator(ctx, validators[0].GetOperator())
	validators[1], _ = app.StakingKeeper.GetValidator(ctx, validators[1].GetOperator())
	require.Equal(t, validators[0].ABCIValidatorUpdate(app.StakingKeeper.PowerReduction(ctx)), updates[0])
	require.Equal(t, validators[1].ABCIValidatorUpdate(app.StakingKeeper.PowerReduction(ctx)), updates[1])

	applyValidatorSetUpdates(t, ctx, app.StakingKeeper, 0)

	// update initial validator set
	for i, power := range powers {

		app.StakingKeeper.DeleteValidatorByPowerIndex(ctx, validators[i])
		tokens := app.StakingKeeper.TokensFromConsensusPower(ctx, power)
		validators[i], _ = validators[i].AddTokensFromDel(tokens)

		app.StakingKeeper.SetValidator(ctx, validators[i])
		app.StakingKeeper.SetValidatorByPowerIndex(ctx, validators[i])
	}

	// add a new validator that goes from zero power, to non-zero power, back to
	// zero power
	valPubKey := PKs[len(validators)+1]
	valAddr := sdk.ValAddress(valPubKey.Address().Bytes())
	amt := sdk.NewInt(100)

	validator := teststaking.NewValidator(t, valAddr, valPubKey)
	validator, _ = validator.AddTokensFromDel(amt)

	app.StakingKeeper.SetValidator(ctx, validator)

	validator, _ = validator.RemoveDelShares(amt.ToDec())
	app.StakingKeeper.SetValidator(ctx, validator)
	app.StakingKeeper.SetValidatorByPowerIndex(ctx, validator)

	// add a new validator that increases in power
	valPubKey = PKs[len(validators)+2]
	valAddr = sdk.ValAddress(valPubKey.Address().Bytes())

	validator = teststaking.NewValidator(t, valAddr, valPubKey)
	tokens := app.StakingKeeper.TokensFromConsensusPower(ctx, 500)
	validator, _ = validator.AddTokensFromDel(tokens)
	app.StakingKeeper.SetValidator(ctx, validator)
	app.StakingKeeper.SetValidatorByPowerIndex(ctx, validator)

	// verify initial Tendermint updates are correct
	updates = applyValidatorSetUpdates(t, ctx, app.StakingKeeper, len(validators)+1)
	validator, _ = app.StakingKeeper.GetValidator(ctx, validator.GetOperator())
	validators[0], _ = app.StakingKeeper.GetValidator(ctx, validators[0].GetOperator())
	validators[1], _ = app.StakingKeeper.GetValidator(ctx, validators[1].GetOperator())
	require.Equal(t, validator.ABCIValidatorUpdate(app.StakingKeeper.PowerReduction(ctx)), updates[0])
	require.Equal(t, validators[0].ABCIValidatorUpdate(app.StakingKeeper.PowerReduction(ctx)), updates[1])
	require.Equal(t, validators[1].ABCIValidatorUpdate(app.StakingKeeper.PowerReduction(ctx)), updates[2])
}

func TestApplyAndReturnValidatorSetUpdatesBondTransition(t *testing.T) {
	app, ctx, _, _ := bootstrapValidatorTest(t, 1000, 20)
	params := app.StakingKeeper.GetParams(ctx)
	params.MaxValidators = uint32(2)

	app.StakingKeeper.SetParams(ctx, params)

	powers := []int64{100, 200, 300}
	var validators [3]types.Validator

	// initialize some validators into the state
	for i, power := range powers {
		moniker := fmt.Sprintf("%d", i)
		valPubKey := PKs[i+1]
		valAddr := sdk.ValAddress(valPubKey.Address().Bytes())

		validators[i] = newMonikerValidator(t, valAddr, valPubKey, moniker)
		tokens := app.StakingKeeper.TokensFromConsensusPower(ctx, power)
		validators[i], _ = validators[i].AddTokensFromDel(tokens)
		app.StakingKeeper.SetValidator(ctx, validators[i])
		app.StakingKeeper.SetValidatorByPowerIndex(ctx, validators[i])
	}

	// verify initial Tendermint updates are correct
	updates := applyValidatorSetUpdates(t, ctx, app.StakingKeeper, 2)
	validators[2], _ = app.StakingKeeper.GetValidator(ctx, validators[2].GetOperator())
	validators[1], _ = app.StakingKeeper.GetValidator(ctx, validators[1].GetOperator())
	require.Equal(t, validators[2].ABCIValidatorUpdate(app.StakingKeeper.PowerReduction(ctx)), updates[0])
	require.Equal(t, validators[1].ABCIValidatorUpdate(app.StakingKeeper.PowerReduction(ctx)), updates[1])

	applyValidatorSetUpdates(t, ctx, app.StakingKeeper, 0)

	// delegate to validator with lowest power but not enough to bond
	ctx = ctx.WithBlockHeight(1)

	var found bool
	validators[0], found = app.StakingKeeper.GetValidator(ctx, validators[0].GetOperator())
	require.True(t, found)

	app.StakingKeeper.DeleteValidatorByPowerIndex(ctx, validators[0])
	tokens := app.StakingKeeper.TokensFromConsensusPower(ctx, 1)
	validators[0], _ = validators[0].AddTokensFromDel(tokens)
	app.StakingKeeper.SetValidator(ctx, validators[0])
	app.StakingKeeper.SetValidatorByPowerIndex(ctx, validators[0])

	// verify initial Tendermint updates are correct
	applyValidatorSetUpdates(t, ctx, app.StakingKeeper, 0)

	// create a series of events that will bond and unbond the validator with
	// lowest power in a single block context (height)
	ctx = ctx.WithBlockHeight(2)

	validators[1], found = app.StakingKeeper.GetValidator(ctx, validators[1].GetOperator())
	require.True(t, found)

	app.StakingKeeper.DeleteValidatorByPowerIndex(ctx, validators[0])
	validators[0], _ = validators[0].RemoveDelShares(validators[0].DelegatorShares)
	app.StakingKeeper.SetValidator(ctx, validators[0])
	app.StakingKeeper.SetValidatorByPowerIndex(ctx, validators[0])
	applyValidatorSetUpdates(t, ctx, app.StakingKeeper, 0)

	app.StakingKeeper.DeleteValidatorByPowerIndex(ctx, validators[1])
	tokens = app.StakingKeeper.TokensFromConsensusPower(ctx, 250)
	validators[1], _ = validators[1].AddTokensFromDel(tokens)
	app.StakingKeeper.SetValidator(ctx, validators[1])
	app.StakingKeeper.SetValidatorByPowerIndex(ctx, validators[1])

	// verify initial Tendermint updates are correct
	updates = applyValidatorSetUpdates(t, ctx, app.StakingKeeper, 1)
	require.Equal(t, validators[1].ABCIValidatorUpdate(app.StakingKeeper.PowerReduction(ctx)), updates[0])

	applyValidatorSetUpdates(t, ctx, app.StakingKeeper, 0)
}

func TestUpdateValidatorCommission(t *testing.T) {
	app, ctx, _, addrVals := bootstrapValidatorTest(t, 1000, 20)
	ctx = ctx.WithBlockHeader(tmproto.Header{Time: time.Now().UTC()})

	commission1 := types.NewCommissionWithTime(
		sdk.NewDecWithPrec(1, 1), sdk.NewDecWithPrec(3, 1),
		sdk.NewDecWithPrec(1, 1), time.Now().UTC().Add(time.Duration(-1)*time.Hour),
	)
	commission2 := types.NewCommission(sdk.NewDecWithPrec(1, 1), sdk.NewDecWithPrec(3, 1), sdk.NewDecWithPrec(1, 1))

	val1 := teststaking.NewValidator(t, addrVals[0], PKs[0])
	val2 := teststaking.NewValidator(t, addrVals[1], PKs[1])

	val1, _ = val1.SetInitialCommission(commission1)
	val2, _ = val2.SetInitialCommission(commission2)

	app.StakingKeeper.SetValidator(ctx, val1)
	app.StakingKeeper.SetValidator(ctx, val2)

	testCases := []struct {
		validator   types.Validator
		newRate     sdk.Dec
		expectedErr bool
	}{
		{val1, sdk.ZeroDec(), true},
		{val2, sdk.NewDecWithPrec(-1, 1), true},
		{val2, sdk.NewDecWithPrec(4, 1), true},
		{val2, sdk.NewDecWithPrec(3, 1), true},
		{val2, sdk.NewDecWithPrec(2, 1), false},
	}

	for i, tc := range testCases {
		commission, err := app.StakingKeeper.UpdateValidatorCommission(ctx, tc.validator, tc.newRate)

		if tc.expectedErr {
			require.Error(t, err, "expected error for test case #%d with rate: %s", i, tc.newRate)
		} else {
			tc.validator.Commission = commission
			app.StakingKeeper.SetValidator(ctx, tc.validator)
			val, found := app.StakingKeeper.GetValidator(ctx, tc.validator.GetOperator())

			require.True(t, found,
				"expected to find validator for test case #%d with rate: %s", i, tc.newRate,
			)
			require.NoError(t, err,
				"unexpected error for test case #%d with rate: %s", i, tc.newRate,
			)
			require.Equal(t, tc.newRate, val.Commission.Rate,
				"expected new validator commission rate for test case #%d with rate: %s", i, tc.newRate,
			)
			require.Equal(t, ctx.BlockHeader().Time, val.Commission.UpdateTime,
				"expected new validator commission update time for test case #%d with rate: %s", i, tc.newRate,
			)
		}
	}
}

func applyValidatorSetUpdates(t *testing.T, ctx sdk.Context, k keeper.Keeper, expectedUpdatesLen int) []abci.ValidatorUpdate {
	updates, err := k.ApplyAndReturnValidatorSetUpdates(ctx)
	require.NoError(t, err)
	if expectedUpdatesLen >= 0 {
		require.Equal(t, expectedUpdatesLen, len(updates), "%v", updates)
	}
	return updates
}<|MERGE_RESOLUTION|>--- conflicted
+++ resolved
@@ -26,11 +26,7 @@
 }
 
 func bootstrapValidatorTest(t testing.TB, power int64, numAddrs int) (*simapp.SimApp, sdk.Context, []sdk.AccAddress, []sdk.ValAddress) {
-<<<<<<< HEAD
-	_, app, ctx := createTestInput(nil)
-=======
 	_, app, ctx := createTestInput(&testing.T{})
->>>>>>> 23e864bc
 
 	addrDels, addrVals := generateAddresses(app, ctx, numAddrs)
 
