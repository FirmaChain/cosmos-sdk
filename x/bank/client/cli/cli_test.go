--- conflicted
+++ resolved
@@ -108,11 +108,7 @@
 				s.Require().Error(err)
 			} else {
 				s.Require().NoError(err)
-<<<<<<< HEAD
-				s.Require().NoError(clientCtx.LegacyAmino.UnmarshalJSON(out.Bytes(), tc.respType))
-=======
-				s.Require().NoError(val.ClientCtx.JSONMarshaler.UnmarshalJSON(out.Bytes(), tc.respType))
->>>>>>> c25b3b9c
+				s.Require().NoError(val.ClientCtx.LegacyAmino.UnmarshalJSON(out.Bytes(), tc.respType))
 				s.Require().Equal(tc.expected.String(), tc.respType.String())
 			}
 		})
