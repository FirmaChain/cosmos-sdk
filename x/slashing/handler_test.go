package slashing_test

import (
	"errors"
	"strings"
	"testing"
	"time"

	"github.com/stretchr/testify/require"
	tmproto "github.com/tendermint/tendermint/proto/tendermint/types"

	"github.com/cosmos/cosmos-sdk/simapp"
	"github.com/cosmos/cosmos-sdk/testutil/testdata"
	sdk "github.com/cosmos/cosmos-sdk/types"
	"github.com/cosmos/cosmos-sdk/x/slashing"
	"github.com/cosmos/cosmos-sdk/x/slashing/keeper"
	"github.com/cosmos/cosmos-sdk/x/slashing/testslashing"
	"github.com/cosmos/cosmos-sdk/x/slashing/types"
	"github.com/cosmos/cosmos-sdk/x/staking"
	stakingkeeper "github.com/cosmos/cosmos-sdk/x/staking/keeper"
	"github.com/cosmos/cosmos-sdk/x/staking/teststaking"
	stakingtypes "github.com/cosmos/cosmos-sdk/x/staking/types"
)

func TestCannotUnjailUnlessJailed(t *testing.T) {
	// initial setup
	app := simapp.Setup(false)
	ctx := app.BaseApp.NewContext(false, tmproto.Header{})
	pks := simapp.CreateTestPubKeys(1)
	simapp.AddTestAddrsFromPubKeys(app, ctx, pks, sdk.TokensFromConsensusPower(200))

	tstaking := teststaking.NewHelper(t, ctx, app.StakingKeeper)
	slh := slashing.NewHandler(app.SlashingKeeper, app.StakingKeeper)
	addr, val := sdk.ValAddress(pks[0].Address()), pks[0]

	amt := tstaking.CreateValidatorWithValPower(addr, val, 100, true)
	app.ExecuteEpoch(ctx)

	staking.EndBlocker(ctx, app.StakingKeeper)
	require.Equal(
		t, app.BankKeeper.GetAllBalances(ctx, sdk.AccAddress(addr)),
		sdk.Coins{sdk.NewCoin(app.StakingKeeper.GetParams(ctx).BondDenom, InitTokens.Sub(amt))},
	)
	require.Equal(t, amt, app.StakingKeeper.Validator(ctx, addr).GetBondedTokens())

	// assert non-jailed validator can't be unjailed
	res, err := slh(ctx, types.NewMsgUnjail(addr))
	require.Error(t, err)
	require.Nil(t, res)
	require.True(t, errors.Is(types.ErrValidatorNotJailed, err))
}

func TestCannotUnjailUnlessMeetMinSelfDelegation(t *testing.T) {
	// initial setup
	app := simapp.Setup(false)
	ctx := app.BaseApp.NewContext(false, tmproto.Header{})
	pks := simapp.CreateTestPubKeys(1)
	simapp.AddTestAddrsFromPubKeys(app, ctx, pks, sdk.TokensFromConsensusPower(200))

	tstaking := teststaking.NewHelper(t, ctx, app.StakingKeeper)
	slh := slashing.NewHandler(app.SlashingKeeper, app.StakingKeeper)
	addr, val := sdk.ValAddress(pks[0].Address()), pks[0]
	amt := sdk.TokensFromConsensusPower(100)
	msg := tstaking.CreateValidatorMsg(addr, val, amt)
	msg.MinSelfDelegation = amt
	tstaking.Handle(msg, true)

	staking.EndBlocker(ctx, app.StakingKeeper)
	require.Equal(
		t, app.BankKeeper.GetAllBalances(ctx, sdk.AccAddress(addr)),
		sdk.Coins{sdk.NewCoin(app.StakingKeeper.GetParams(ctx).BondDenom, InitTokens.Sub(amt))},
	)

	tstaking.Undelegate(sdk.AccAddress(addr), addr, sdk.OneInt(), true)
	app.ExecuteEpoch(ctx)

	require.True(t, app.StakingKeeper.Validator(ctx, addr).IsJailed())

	// assert non-jailed validator can't be unjailed
	res, err := slh(ctx, types.NewMsgUnjail(addr))
	require.Error(t, err)
	require.Nil(t, res)
	require.True(t, errors.Is(types.ErrSelfDelegationTooLowToUnjail, err))
}

func TestJailedValidatorDelegations(t *testing.T) {
	// initial setup
	app := simapp.Setup(false)
	ctx := app.BaseApp.NewContext(false, tmproto.Header{Time: time.Unix(0, 0)})
	pks := simapp.CreateTestPubKeys(3)

	simapp.AddTestAddrsFromPubKeys(app, ctx, pks, sdk.TokensFromConsensusPower(20))
	app.SlashingKeeper.SetParams(ctx, testslashing.TestParams())

	tstaking := teststaking.NewHelper(t, ctx, app.StakingKeeper)
	stakingParams := app.StakingKeeper.GetParams(ctx)
	app.StakingKeeper.SetParams(ctx, stakingParams)
	valAddr, consAddr := sdk.ValAddress(pks[1].Address()), sdk.ConsAddress(pks[0].Address())

	amt := tstaking.CreateValidatorWithValPower(valAddr, pks[1], 10, true)
	staking.EndBlocker(ctx, app.StakingKeeper)

	// set dummy signing info
	newInfo := types.NewValidatorSigningInfo(consAddr, 0, 0, time.Unix(0, 0), false, 0)
	app.SlashingKeeper.SetValidatorSigningInfo(ctx, consAddr, newInfo)

	// delegate tokens to the validator
	delAddr := sdk.AccAddress(pks[2].Address())
	tstaking.Delegate(delAddr, valAddr, amt)

	// unbond validator total self-delegations (which should jail the validator)
	valAcc := sdk.AccAddress(valAddr)
	tstaking.Undelegate(valAcc, valAddr, amt, true)
	app.ExecuteEpoch(ctx)
	_, err := app.StakingKeeper.CompleteUnbonding(ctx, sdk.AccAddress(valAddr), valAddr)
	require.Nil(t, err, "expected complete unbonding validator to be ok, got: %v", err)

	// verify validator still exists and is jailed
	validator, found := app.StakingKeeper.GetValidator(ctx, valAddr)
	require.True(t, found)
	require.True(t, validator.IsJailed())

	// verify the validator cannot unjail itself
	res, err := slashing.NewHandler(app.SlashingKeeper, app.StakingKeeper)(ctx, types.NewMsgUnjail(valAddr))
	require.Error(t, err)
	require.Nil(t, res)

	// self-delegate to validator
<<<<<<< HEAD
	tstaking.Delegate(valAcc, valAddr, amt.Int64())
	app.ExecuteEpoch(ctx)
=======
	tstaking.Delegate(valAcc, valAddr, amt)
>>>>>>> 4c8195d2

	// verify the validator can now unjail itself
	res, err = slashing.NewHandler(app.SlashingKeeper, app.StakingKeeper)(ctx, types.NewMsgUnjail(valAddr))
	require.NoError(t, err)
	require.NotNil(t, res)
}

func TestInvalidMsg(t *testing.T) {
	k := keeper.Keeper{}
	stakingKeeper := stakingkeeper.Keeper{}
	h := slashing.NewHandler(k, stakingKeeper)

	res, err := h(sdk.NewContext(nil, tmproto.Header{}, false, nil), testdata.NewTestMsg())
	require.Error(t, err)
	require.Nil(t, res)
	require.True(t, strings.Contains(err.Error(), "unrecognized slashing message type"))
}

// Test a validator through uptime, downtime, revocation,
// unrevocation, starting height reset, and revocation again
func TestHandleAbsentValidator(t *testing.T) {
	// initial setup
	app := simapp.Setup(false)
	ctx := app.BaseApp.NewContext(false, tmproto.Header{Time: time.Unix(0, 0)})
	pks := simapp.CreateTestPubKeys(1)
	simapp.AddTestAddrsFromPubKeys(app, ctx, pks, sdk.TokensFromConsensusPower(200))
	app.SlashingKeeper.SetParams(ctx, testslashing.TestParams())

	power := int64(100)
	addr, val := sdk.ValAddress(pks[0].Address()), pks[0]
	slh := slashing.NewHandler(app.SlashingKeeper, app.StakingKeeper)
	tstaking := teststaking.NewHelper(t, ctx, app.StakingKeeper)

	amt := tstaking.CreateValidatorWithValPower(addr, val, power, true)
	staking.EndBlocker(ctx, app.StakingKeeper)

	require.Equal(
		t, app.BankKeeper.GetAllBalances(ctx, sdk.AccAddress(addr)),
		sdk.NewCoins(sdk.NewCoin(app.StakingKeeper.GetParams(ctx).BondDenom, InitTokens.Sub(amt))),
	)
	require.Equal(t, amt, app.StakingKeeper.Validator(ctx, addr).GetBondedTokens())

	// will exist since the validator has been bonded
	info, found := app.SlashingKeeper.GetValidatorSigningInfo(ctx, sdk.ConsAddress(val.Address()))
	require.True(t, found)
	require.Equal(t, int64(0), info.StartHeight)
	require.Equal(t, int64(0), info.IndexOffset)
	require.Equal(t, int64(0), info.MissedBlocksCounter)
	require.Equal(t, time.Unix(0, 0).UTC(), info.JailedUntil)
	height := int64(0)

	// 1000 first blocks OK
	for ; height < app.SlashingKeeper.SignedBlocksWindow(ctx); height++ {
		ctx = ctx.WithBlockHeight(height)
		app.SlashingKeeper.HandleValidatorSignature(ctx, val.Address(), power, true)
	}
	info, found = app.SlashingKeeper.GetValidatorSigningInfo(ctx, sdk.ConsAddress(val.Address()))
	require.True(t, found)
	require.Equal(t, int64(0), info.StartHeight)
	require.Equal(t, int64(0), info.MissedBlocksCounter)

	// 500 blocks missed
	for ; height < app.SlashingKeeper.SignedBlocksWindow(ctx)+(app.SlashingKeeper.SignedBlocksWindow(ctx)-app.SlashingKeeper.MinSignedPerWindow(ctx)); height++ {
		ctx = ctx.WithBlockHeight(height)
		app.SlashingKeeper.HandleValidatorSignature(ctx, val.Address(), power, false)
	}
	info, found = app.SlashingKeeper.GetValidatorSigningInfo(ctx, sdk.ConsAddress(val.Address()))
	require.True(t, found)
	require.Equal(t, int64(0), info.StartHeight)
	require.Equal(t, app.SlashingKeeper.SignedBlocksWindow(ctx)-app.SlashingKeeper.MinSignedPerWindow(ctx), info.MissedBlocksCounter)

	// validator should be bonded still
	validator, _ := app.StakingKeeper.GetValidatorByConsAddr(ctx, sdk.GetConsAddress(val))
	require.Equal(t, stakingtypes.Bonded, validator.GetStatus())

	bondPool := app.StakingKeeper.GetBondedPool(ctx)
	require.True(sdk.IntEq(t, amt, app.BankKeeper.GetBalance(ctx, bondPool.GetAddress(), app.StakingKeeper.BondDenom(ctx)).Amount))

	// 501st block missed
	ctx = ctx.WithBlockHeight(height)
	app.SlashingKeeper.HandleValidatorSignature(ctx, val.Address(), power, false)
	info, found = app.SlashingKeeper.GetValidatorSigningInfo(ctx, sdk.ConsAddress(val.Address()))
	require.True(t, found)
	require.Equal(t, int64(0), info.StartHeight)
	// counter now reset to zero
	require.Equal(t, int64(0), info.MissedBlocksCounter)
	app.ExecuteEpoch(ctx)

	// end block
	staking.EndBlocker(ctx, app.StakingKeeper)

	// validator should have been jailed
	validator, _ = app.StakingKeeper.GetValidatorByConsAddr(ctx, sdk.GetConsAddress(val))
	require.Equal(t, stakingtypes.Unbonding, validator.GetStatus())

	slashAmt := amt.ToDec().Mul(app.SlashingKeeper.SlashFractionDowntime(ctx)).RoundInt()

	// validator should have been slashed
	require.True(t, amt.Sub(slashAmt).Equal(validator.GetTokens()))

	// 502nd block *also* missed (since the LastCommit would have still included the just-unbonded validator)
	height++
	ctx = ctx.WithBlockHeight(height)
	app.SlashingKeeper.HandleValidatorSignature(ctx, val.Address(), power, false)
	info, found = app.SlashingKeeper.GetValidatorSigningInfo(ctx, sdk.ConsAddress(val.Address()))
	require.True(t, found)
	require.Equal(t, int64(0), info.StartHeight)
	require.Equal(t, int64(1), info.MissedBlocksCounter)

	// end block
	staking.EndBlocker(ctx, app.StakingKeeper)

	// validator should not have been slashed any more, since it was already jailed
	validator, _ = app.StakingKeeper.GetValidatorByConsAddr(ctx, sdk.GetConsAddress(val))
	require.True(t, amt.Sub(slashAmt).Equal(validator.GetTokens()))

	// unrevocation should fail prior to jail expiration
	app.SlashingKeeper.QueueMsgForEpoch(ctx, app.StakingKeeper.GetEpochNumber(ctx), types.NewMsgUnjail(addr))
	app.SlashingKeeper.ExecuteEpoch(ctx)

	// unrevocation should succeed after jail expiration
	ctx = ctx.WithBlockHeader(tmproto.Header{Time: time.Unix(1, 0).Add(app.SlashingKeeper.DowntimeJailDuration(ctx))})
	res, err := slh(ctx, types.NewMsgUnjail(addr))
	require.NoError(t, err)
	require.NotNil(t, res)

	// end block
	app.ExecuteEpoch(ctx)
	staking.EndBlocker(ctx, app.StakingKeeper)

	// validator should be rebonded now
	validator, _ = app.StakingKeeper.GetValidatorByConsAddr(ctx, sdk.GetConsAddress(val))
	require.Equal(t, stakingtypes.Bonded, validator.GetStatus())

	// validator should have been slashed
	require.True(t, amt.Sub(slashAmt).Equal(app.BankKeeper.GetBalance(ctx, bondPool.GetAddress(), app.StakingKeeper.BondDenom(ctx)).Amount))

	// Validator start height should not have been changed
	info, found = app.SlashingKeeper.GetValidatorSigningInfo(ctx, sdk.ConsAddress(val.Address()))
	require.True(t, found)
	require.Equal(t, int64(0), info.StartHeight)
	// we've missed 2 blocks more than the maximum, so the counter was reset to 0 at 1 block more and is now 1
	require.Equal(t, int64(1), info.MissedBlocksCounter)

	// validator should not be immediately jailed again
	height++
	ctx = ctx.WithBlockHeight(height)
	app.SlashingKeeper.HandleValidatorSignature(ctx, val.Address(), power, false)
	validator, _ = app.StakingKeeper.GetValidatorByConsAddr(ctx, sdk.GetConsAddress(val))
	require.Equal(t, stakingtypes.Bonded, validator.GetStatus())

	// 500 signed blocks
	nextHeight := height + app.SlashingKeeper.MinSignedPerWindow(ctx) + 1
	for ; height < nextHeight; height++ {
		ctx = ctx.WithBlockHeight(height)
		app.SlashingKeeper.HandleValidatorSignature(ctx, val.Address(), power, false)
	}

	// end block
	staking.EndBlocker(ctx, app.StakingKeeper)

	// validator should be jailed again after 500 unsigned blocks
	nextHeight = height + app.SlashingKeeper.MinSignedPerWindow(ctx) + 1
	for ; height <= nextHeight; height++ {
		ctx = ctx.WithBlockHeight(height)
		app.SlashingKeeper.HandleValidatorSignature(ctx, val.Address(), power, false)
	}

	// end block
	staking.EndBlocker(ctx, app.StakingKeeper)

	validator, _ = app.StakingKeeper.GetValidatorByConsAddr(ctx, sdk.GetConsAddress(val))
	require.Equal(t, stakingtypes.Unbonding, validator.GetStatus())
}<|MERGE_RESOLUTION|>--- conflicted
+++ resolved
@@ -126,12 +126,8 @@
 	require.Nil(t, res)
 
 	// self-delegate to validator
-<<<<<<< HEAD
-	tstaking.Delegate(valAcc, valAddr, amt.Int64())
-	app.ExecuteEpoch(ctx)
-=======
 	tstaking.Delegate(valAcc, valAddr, amt)
->>>>>>> 4c8195d2
+	app.ExecuteEpoch(ctx)
 
 	// verify the validator can now unjail itself
 	res, err = slashing.NewHandler(app.SlashingKeeper, app.StakingKeeper)(ctx, types.NewMsgUnjail(valAddr))
