package query_test

import (
	"fmt"
	"testing"

	"github.com/cosmos/cosmos-sdk/codec"
	"github.com/cosmos/cosmos-sdk/store/prefix"
	sdk "github.com/cosmos/cosmos-sdk/types"
	"github.com/cosmos/cosmos-sdk/types/address"
	"github.com/cosmos/cosmos-sdk/types/query"
	"github.com/cosmos/cosmos-sdk/x/bank/testutil"
	"github.com/cosmos/cosmos-sdk/x/bank/types"
)

var addr1 = sdk.AccAddress([]byte("addr1"))

func (s *paginationTestSuite) TestFilteredPaginations() {
	app, ctx, appCodec := setupTest(s.T())

	var balances sdk.Coins
	for i := 0; i < numBalances; i++ {
		denom := fmt.Sprintf("foo%ddenom", i)
		balances = append(balances, sdk.NewInt64Coin(denom, 100))
	}

	for i := 0; i < 4; i++ {
		denom := fmt.Sprintf("test%ddenom", i)
		balances = append(balances, sdk.NewInt64Coin(denom, 250))
	}

	balances = balances.Sort()
	addr1 := sdk.AccAddress([]byte("addr1"))
	acc1 := app.AccountKeeper.NewAccountWithAddress(ctx, addr1)
	app.AccountKeeper.SetAccount(ctx, acc1)
	s.Require().NoError(testutil.FundAccount(app.BankKeeper, ctx, addr1, balances))
	store := ctx.KVStore(app.GetKey(types.StoreKey))

	// verify pagination with limit > total values
	pageReq := &query.PageRequest{Key: nil, Limit: 5, CountTotal: true}
	balances, res, err := execFilterPaginate(store, pageReq, appCodec)
	s.Require().NoError(err)
	s.Require().NotNil(res)
	s.Require().Equal(4, len(balances))

	s.T().Log("verify empty request")
	balances, res, err = execFilterPaginate(store, nil, appCodec)
	s.Require().NoError(err)
	s.Require().NotNil(res)
	s.Require().Equal(4, len(balances))
	s.Require().Equal(uint64(4), res.Total)
	s.Require().Nil(res.NextKey)

	s.T().Log("verify nextKey is returned if there are more results")
	pageReq = &query.PageRequest{Key: nil, Limit: 2, CountTotal: true}
	balances, res, err = execFilterPaginate(store, pageReq, appCodec)
	s.Require().NoError(err)
	s.Require().NotNil(res)
	s.Require().Equal(2, len(balances))
	s.Require().NotNil(res.NextKey)
	s.Require().Equal(string(res.NextKey), fmt.Sprintf("test2denom"))
	s.Require().Equal(uint64(4), res.Total)

	s.T().Log("verify both key and offset can't be given")
	pageReq = &query.PageRequest{Key: res.NextKey, Limit: 1, Offset: 2, CountTotal: true}
	_, _, err = execFilterPaginate(store, pageReq, appCodec)
	s.Require().Error(err)

	s.T().Log("use nextKey for query")
	pageReq = &query.PageRequest{Key: res.NextKey, Limit: 2, CountTotal: true}
	balances, res, err = execFilterPaginate(store, pageReq, appCodec)
	s.Require().NoError(err)
	s.Require().NotNil(res)
	s.Require().Equal(2, len(balances))
	s.Require().Nil(res.NextKey)

	s.T().Log("verify default limit")
	pageReq = &query.PageRequest{Key: nil, Limit: 0}
	balances, res, err = execFilterPaginate(store, pageReq, appCodec)
	s.Require().NoError(err)
	s.Require().NotNil(res)
	s.Require().Equal(4, len(balances))
	s.Require().Equal(uint64(4), res.Total)

	s.T().Log("verify with offset")
	pageReq = &query.PageRequest{Offset: 2, Limit: 2}
	balances, res, err = execFilterPaginate(store, pageReq, appCodec)
	s.Require().NoError(err)
	s.Require().NotNil(res)
	s.Require().LessOrEqual(len(balances), 2)
}

func (s *paginationTestSuite) TestReverseFilteredPaginations() {
	app, ctx, appCodec := setupTest(s.T())

	var balances sdk.Coins
	for i := 0; i < numBalances; i++ {
		denom := fmt.Sprintf("foo%ddenom", i)
		balances = append(balances, sdk.NewInt64Coin(denom, 100))
	}

	for i := 0; i < 10; i++ {
		denom := fmt.Sprintf("test%ddenom", i)
		balances = append(balances, sdk.NewInt64Coin(denom, 250))
	}

	balances = balances.Sort()
	addr1 := sdk.AccAddress([]byte("addr1"))
	acc1 := app.AccountKeeper.NewAccountWithAddress(ctx, addr1)
	app.AccountKeeper.SetAccount(ctx, acc1)
	s.Require().NoError(testutil.FundAccount(app.BankKeeper, ctx, addr1, balances))
	store := ctx.KVStore(app.GetKey(types.StoreKey))

	// verify pagination with limit > total values
	pageReq := &query.PageRequest{Key: nil, Limit: 5, CountTotal: true, Reverse: true}
	balns, res, err := execFilterPaginate(store, pageReq, appCodec)
	s.Require().NoError(err)
	s.Require().NotNil(res)
	s.Require().Equal(5, len(balns))

	s.T().Log("verify empty request")
	balns, res, err = execFilterPaginate(store, nil, appCodec)
	s.Require().NoError(err)
	s.Require().NotNil(res)
	s.Require().Equal(10, len(balns))
	s.Require().Equal(uint64(10), res.Total)
	s.Require().Nil(res.NextKey)

	s.T().Log("verify default limit")
	pageReq = &query.PageRequest{Reverse: true}
	balns, res, err = execFilterPaginate(store, pageReq, appCodec)
	s.Require().NoError(err)
	s.Require().NotNil(res)
	s.Require().Equal(10, len(balns))
	s.Require().Equal(uint64(10), res.Total)

	s.T().Log("verify nextKey is returned if there are more results")
	pageReq = &query.PageRequest{Limit: 2, CountTotal: true, Reverse: true}
	balns, res, err = execFilterPaginate(store, pageReq, appCodec)
	s.Require().NoError(err)
	s.Require().NotNil(res)
	s.Require().Equal(2, len(balns))
	s.Require().NotNil(res.NextKey)
	s.Require().Equal(string(res.NextKey), fmt.Sprintf("test7denom"))
	s.Require().Equal(uint64(10), res.Total)

	s.T().Log("verify both key and offset can't be given")
	pageReq = &query.PageRequest{Key: res.NextKey, Limit: 1, Offset: 2, Reverse: true}
	_, _, err = execFilterPaginate(store, pageReq, appCodec)
	s.Require().Error(err)

	s.T().Log("use nextKey for query and reverse true")
	pageReq = &query.PageRequest{Key: res.NextKey, Limit: 2, Reverse: true}
	balns, res, err = execFilterPaginate(store, pageReq, appCodec)
	s.Require().NoError(err)
	s.Require().NotNil(res)
	s.Require().Equal(2, len(balns))
	s.Require().NotNil(res.NextKey)
	s.Require().Equal(string(res.NextKey), fmt.Sprintf("test5denom"))

	s.T().Log("verify last page records, nextKey for query and reverse true")
	pageReq = &query.PageRequest{Key: res.NextKey, Reverse: true}
	balns, res, err = execFilterPaginate(store, pageReq, appCodec)
	s.Require().NoError(err)
	s.Require().NotNil(res)
	s.Require().Equal(6, len(balns))
	s.Require().Nil(res.NextKey)

	s.T().Log("verify Reverse pagination returns valid result")
	s.Require().Equal(balances[235:241].String(), balns.Sort().String())

}

<<<<<<< HEAD
func ExampleFilteredPaginate(t *testing.T) {
	app, ctx, appCodec := setupTest(t)
=======
func ExampleFilteredPaginate() {
	app, ctx, _ := setupTest()
>>>>>>> 5a47154f

	var balances sdk.Coins
	for i := 0; i < numBalances; i++ {
		denom := fmt.Sprintf("foo%ddenom", i)
		balances = append(balances, sdk.NewInt64Coin(denom, 100))
	}

	for i := 0; i < 5; i++ {
		denom := fmt.Sprintf("test%ddenom", i)
		balances = append(balances, sdk.NewInt64Coin(denom, 250))
	}

	balances = balances.Sort()
	addr1 := sdk.AccAddress([]byte("addr1"))
	acc1 := app.AccountKeeper.NewAccountWithAddress(ctx, addr1)
	app.AccountKeeper.SetAccount(ctx, acc1)
	err := testutil.FundAccount(app.BankKeeper, ctx, addr1, balances)
	if err != nil { // should return no error
		fmt.Println(err)
	}

	pageReq := &query.PageRequest{Key: nil, Limit: 1, CountTotal: true}
	store := ctx.KVStore(app.GetKey(types.StoreKey))
	balancesStore := prefix.NewStore(store, types.BalancesPrefix)
	accountStore := prefix.NewStore(balancesStore, address.MustLengthPrefix(addr1))

	var balResult sdk.Coins
	pageRes, err := query.FilteredPaginate(accountStore, pageReq, func(key []byte, value []byte, accumulate bool) (bool, error) {
		var amount sdk.Int
		err := amount.Unmarshal(value)
		if err != nil {
			return false, err
		}

		// filter amount greater than 100
		if amount.Int64() > int64(100) {
			if accumulate {
				balResult = append(balResult, sdk.NewCoin(string(key), amount))
			}

			return true, nil
		}

		return false, nil
	})

	if err != nil { // should return no error
		fmt.Println(err)
	}
	fmt.Println(&types.QueryAllBalancesResponse{Balances: balResult, Pagination: pageRes})
	// Output:
	// balances:<denom:"test0denom" amount:"250" > pagination:<next_key:"test1denom" total:5 >
}

func execFilterPaginate(store sdk.KVStore, pageReq *query.PageRequest, appCodec codec.Codec) (balances sdk.Coins, res *query.PageResponse, err error) {
	balancesStore := prefix.NewStore(store, types.BalancesPrefix)
	accountStore := prefix.NewStore(balancesStore, address.MustLengthPrefix(addr1))

	var balResult sdk.Coins
	res, err = query.FilteredPaginate(accountStore, pageReq, func(key []byte, value []byte, accumulate bool) (bool, error) {
		var amount sdk.Int
		err := amount.Unmarshal(value)
		if err != nil {
			return false, err
		}

		// filter amount greater than 100
		if amount.Int64() > int64(100) {
			if accumulate {
				balResult = append(balResult, sdk.NewCoin(string(key), amount))
			}

			return true, nil
		}

		return false, nil
	})

	return balResult, res, err
}<|MERGE_RESOLUTION|>--- conflicted
+++ resolved
@@ -171,13 +171,8 @@
 
 }
 
-<<<<<<< HEAD
 func ExampleFilteredPaginate(t *testing.T) {
-	app, ctx, appCodec := setupTest(t)
-=======
-func ExampleFilteredPaginate() {
-	app, ctx, _ := setupTest()
->>>>>>> 5a47154f
+	app, ctx, _ := setupTest(t)
 
 	var balances sdk.Coins
 	for i := 0; i < numBalances; i++ {
