package simapp

import (
	"bytes"
	"encoding/hex"
	"encoding/json"
	"fmt"
	"strconv"
	"testing"
	"time"

	"github.com/stretchr/testify/require"
	abci "github.com/tendermint/tendermint/abci/types"
	tmjson "github.com/tendermint/tendermint/libs/json"
	"github.com/tendermint/tendermint/libs/log"
	tmproto "github.com/tendermint/tendermint/proto/tendermint/types"
	tmtypes "github.com/tendermint/tendermint/types"
	dbm "github.com/tendermint/tm-db"

	bam "github.com/cosmos/cosmos-sdk/baseapp"
	"github.com/cosmos/cosmos-sdk/client"
	"github.com/cosmos/cosmos-sdk/codec"
	codectypes "github.com/cosmos/cosmos-sdk/codec/types"
	cryptocodec "github.com/cosmos/cosmos-sdk/crypto/codec"
	"github.com/cosmos/cosmos-sdk/crypto/keys/ed25519"
	"github.com/cosmos/cosmos-sdk/crypto/keys/secp256k1"
	cryptotypes "github.com/cosmos/cosmos-sdk/crypto/types"
	"github.com/cosmos/cosmos-sdk/server/types"
	"github.com/cosmos/cosmos-sdk/simapp/helpers"
<<<<<<< HEAD
=======
	"github.com/cosmos/cosmos-sdk/simapp/params"
>>>>>>> 22cd7787
	"github.com/cosmos/cosmos-sdk/testutil/mock"
	sdk "github.com/cosmos/cosmos-sdk/types"
	"github.com/cosmos/cosmos-sdk/types/errors"
	authtypes "github.com/cosmos/cosmos-sdk/x/auth/types"
	banktypes "github.com/cosmos/cosmos-sdk/x/bank/types"
	minttypes "github.com/cosmos/cosmos-sdk/x/mint/types"
	stakingtypes "github.com/cosmos/cosmos-sdk/x/staking/types"
)

// DefaultConsensusParams defines the default Tendermint consensus params used in
// SimApp testing.
var DefaultConsensusParams = &abci.ConsensusParams{
	Block: &abci.BlockParams{
		MaxBytes: 200000,
		MaxGas:   2000000,
	},
	Evidence: &tmproto.EvidenceParams{
		MaxAgeNumBlocks: 302400,
		MaxAgeDuration:  504 * time.Hour, // 3 weeks is the max duration
		MaxBytes:        10000,
	},
	Validator: &tmproto.ValidatorParams{
		PubKeyTypes: []string{
			tmtypes.ABCIPubKeyTypeEd25519,
		},
	},
}

// SetupOptions defines arguments that are passed into `Simapp` constructor.
type SetupOptions struct {
	Logger             log.Logger
	DB                 *dbm.MemDB
	InvCheckPeriod     uint
	HomePath           string
	SkipUpgradeHeights map[int64]bool
	EncConfig          params.EncodingConfig
	AppOpts            types.AppOptions
}

func setup(withGenesis bool, invCheckPeriod uint) (*SimApp, GenesisState) {
	db := dbm.NewMemDB()
	encCdc := MakeTestEncodingConfig()
	app := NewSimApp(log.NewNopLogger(), db, nil, true, map[int64]bool{}, DefaultNodeHome, invCheckPeriod, encCdc, EmptyAppOptions{})
	if withGenesis {
		return app, NewDefaultGenesisState(encCdc.Codec)
	}
	return app, GenesisState{}
}

// NewSimappWithCustomOptions initializes a new SimApp with custom options.
func NewSimappWithCustomOptions(t *testing.T, isCheckTx bool, options SetupOptions) *SimApp {
	t.Helper()

	privVal := mock.NewPV()
	pubKey, err := privVal.GetPubKey()
	require.NoError(t, err)
	// create validator set with single validator
	validator := tmtypes.NewValidator(pubKey, 1)
	valSet := tmtypes.NewValidatorSet([]*tmtypes.Validator{validator})

	// generate genesis account
	senderPrivKey := secp256k1.GenPrivKey()
	acc := authtypes.NewBaseAccount(senderPrivKey.PubKey().Address().Bytes(), senderPrivKey.PubKey(), 0, 0)
	balance := banktypes.Balance{
		Address: acc.GetAddress().String(),
		Coins:   sdk.NewCoins(sdk.NewCoin(sdk.DefaultBondDenom, sdk.NewInt(100000000000000))),
	}

	app := NewSimApp(options.Logger, options.DB, nil, true, options.SkipUpgradeHeights, options.HomePath, options.InvCheckPeriod, options.EncConfig, options.AppOpts)
	genesisState := NewDefaultGenesisState(app.appCodec)
	genesisState = genesisStateWithValSet(t, app, genesisState, valSet, []authtypes.GenesisAccount{acc}, balance)

	if !isCheckTx {
		// init chain must be called to stop deliverState from being nil
		stateBytes, err := tmjson.MarshalIndent(genesisState, "", " ")
		require.NoError(t, err)

		// Initialize the chain
		app.InitChain(
			abci.RequestInitChain{
				Validators:      []abci.ValidatorUpdate{},
				ConsensusParams: DefaultConsensusParams,
				AppStateBytes:   stateBytes,
			},
		)
	}

	return app
}

// Setup initializes a new SimApp. A Nop logger is set in SimApp.
func Setup(t *testing.T, isCheckTx bool) *SimApp {
	t.Helper()

	privVal := mock.NewPV()
	pubKey, err := privVal.GetPubKey()
	require.NoError(t, err)
	// create validator set with single validator
	validator := tmtypes.NewValidator(pubKey, 1)
	valSet := tmtypes.NewValidatorSet([]*tmtypes.Validator{validator})

	// generate genesis account
	senderPrivKey := secp256k1.GenPrivKey()
	acc := authtypes.NewBaseAccount(senderPrivKey.PubKey().Address().Bytes(), senderPrivKey.PubKey(), 0, 0)
	balance := banktypes.Balance{
		Address: acc.GetAddress().String(),
		Coins:   sdk.NewCoins(sdk.NewCoin(sdk.DefaultBondDenom, sdk.NewInt(100000000000000))),
	}

	app := SetupWithGenesisValSet(t, valSet, []authtypes.GenesisAccount{acc}, balance)

	return app
}

// SetupWithGenesisAccounts initializes a new SimApp with the provided genesis
// accounts and possible balances.
func SetupWithGenesisAccounts(t *testing.T, isCheckTx bool, genAccs []authtypes.GenesisAccount, balances ...banktypes.Balance) *SimApp {
	privVal := mock.NewPV()
	pubKey, err := privVal.GetPubKey()
	require.NoError(t, err)
	// create validator set with single validator
	validator := tmtypes.NewValidator(pubKey, 1)
	valSet := tmtypes.NewValidatorSet([]*tmtypes.Validator{validator})

	app := SetupWithGenesisValSet(t, valSet, genAccs, balances...)

	return app
}

<<<<<<< HEAD
// SetupWithGenesisValSet initializes a new SimApp with a validator set and genesis accounts
// that also act as delegators. For simplicity, each validator is bonded with a delegation
// of one consensus engine unit in the default token of the simapp from first genesis
// account. A Nop logger is set in SimApp.
func SetupWithGenesisValSet(t *testing.T, valSet *tmtypes.ValidatorSet, genAccs []authtypes.GenesisAccount, balances ...banktypes.Balance) *SimApp {
	app, genesisState := setup(true, 5)

	genesisState = SetupGenesisStateWithValSet(t, app.AppCodec(), genesisState, valSet, genAccs, balances...)
	stateBytes, err := json.MarshalIndent(genesisState, "", " ")
	require.NoError(t, err)

	// init chain will set the validator set and initialize the genesis accounts
	app.InitChain(
		abci.RequestInitChain{
			Validators:      []abci.ValidatorUpdate{},
			ConsensusParams: DefaultConsensusParams,
			AppStateBytes:   stateBytes,
		},
	)

	// commit genesis changes
	app.Commit()
	app.BeginBlock(abci.RequestBeginBlock{Header: tmproto.Header{
		Height:             app.LastBlockHeight() + 1,
		AppHash:            app.LastCommitID().Hash,
		ValidatorsHash:     valSet.Hash(),
		NextValidatorsHash: valSet.Hash(),
	}})

	return app
}

// SetupGenesisStateWithValSet returns genesis state with a given validator set and genesis accounts
// that also act as delegators.
func SetupGenesisStateWithValSet(t *testing.T, cdc codec.Codec, genesisState GenesisState, valSet *tmtypes.ValidatorSet,
	genAccs []authtypes.GenesisAccount, balances ...banktypes.Balance) GenesisState {
=======
func genesisStateWithValSet(t *testing.T,
	app *SimApp, genesisState GenesisState,
	valSet *tmtypes.ValidatorSet, genAccs []authtypes.GenesisAccount,
	balances ...banktypes.Balance) GenesisState {
>>>>>>> 22cd7787
	// set genesis accounts
	authGenesis := authtypes.NewGenesisState(authtypes.DefaultParams(), genAccs)
	genesisState[authtypes.ModuleName] = cdc.MustMarshalJSON(authGenesis)

	validators := make([]stakingtypes.Validator, 0, len(valSet.Validators))
	delegations := make([]stakingtypes.Delegation, 0, len(valSet.Validators))

	bondAmt := sdk.DefaultPowerReduction

	for _, val := range valSet.Validators {
		pk, err := cryptocodec.FromTmPubKeyInterface(val.PubKey)
		require.NoError(t, err)

		pkAny, err := codectypes.NewAnyWithValue(pk)
		require.NoError(t, err)

		validator := stakingtypes.Validator{
			OperatorAddress:   sdk.ValAddress(val.Address).String(),
			ConsensusPubkey:   pkAny,
			Jailed:            false,
			Status:            stakingtypes.Bonded,
			Tokens:            bondAmt,
			DelegatorShares:   sdk.OneDec(),
			Description:       stakingtypes.Description{},
			UnbondingHeight:   int64(0),
			UnbondingTime:     time.Unix(0, 0).UTC(),
			Commission:        stakingtypes.NewCommission(sdk.ZeroDec(), sdk.ZeroDec(), sdk.ZeroDec()),
			MinSelfDelegation: sdk.ZeroInt(),
		}
		validators = append(validators, validator)
		delegations = append(delegations, stakingtypes.NewDelegation(genAccs[0].GetAddress(), val.Address.Bytes(), sdk.OneDec()))

	}
	// set validators and delegations
	stakingGenesis := stakingtypes.NewGenesisState(stakingtypes.DefaultParams(), validators, delegations)
	genesisState[stakingtypes.ModuleName] = cdc.MustMarshalJSON(stakingGenesis)

	totalSupply := sdk.NewCoins()
	for _, b := range balances {
		// add genesis acc tokens to total supply
		totalSupply = totalSupply.Add(b.Coins...)
	}

	for range delegations {
		// add delegated tokens to total supply
		totalSupply = totalSupply.Add(sdk.NewCoin(sdk.DefaultBondDenom, bondAmt))
	}

	// add bonded amount to bonded pool module account
	balances = append(balances, banktypes.Balance{
		Address: authtypes.NewModuleAddress(stakingtypes.BondedPoolName).String(),
		Coins:   sdk.Coins{sdk.NewCoin(sdk.DefaultBondDenom, bondAmt)},
	})

	// update total supply
	bankGenesis := banktypes.NewGenesisState(banktypes.DefaultGenesisState().Params, balances, totalSupply, []banktypes.Metadata{})
<<<<<<< HEAD
	genesisState[banktypes.ModuleName] = cdc.MustMarshalJSON(bankGenesis)
=======
	genesisState[banktypes.ModuleName] = app.AppCodec().MustMarshalJSON(bankGenesis)

	return genesisState
}

// SetupWithGenesisValSet initializes a new SimApp with a validator set and genesis accounts
// that also act as delegators. For simplicity, each validator is bonded with a delegation
// of one consensus engine unit in the default token of the simapp from first genesis
// account. A Nop logger is set in SimApp.
func SetupWithGenesisValSet(t *testing.T, valSet *tmtypes.ValidatorSet, genAccs []authtypes.GenesisAccount, balances ...banktypes.Balance) *SimApp {
	t.Helper()

	app, genesisState := setup(true, 5)
	genesisState = genesisStateWithValSet(t, app, genesisState, valSet, genAccs, balances...)

	stateBytes, err := json.MarshalIndent(genesisState, "", " ")
	require.NoError(t, err)

	// init chain will set the validator set and initialize the genesis accounts
	app.InitChain(
		abci.RequestInitChain{
			Validators:      []abci.ValidatorUpdate{},
			ConsensusParams: DefaultConsensusParams,
			AppStateBytes:   stateBytes,
		},
	)

	// commit genesis changes
	app.Commit()
	app.BeginBlock(abci.RequestBeginBlock{Header: tmproto.Header{
		Height:             app.LastBlockHeight() + 1,
		AppHash:            app.LastCommitID().Hash,
		ValidatorsHash:     valSet.Hash(),
		NextValidatorsHash: valSet.Hash(),
	}})

	return app
}

// SetupWithGenesisAccounts initializes a new SimApp with the provided genesis
// accounts and possible balances.
func SetupWithGenesisAccounts(t *testing.T, genAccs []authtypes.GenesisAccount, balances ...banktypes.Balance) *SimApp {
	t.Helper()

	app, genesisState := setup(true, 0)
	authGenesis := authtypes.NewGenesisState(authtypes.DefaultParams(), genAccs)
	genesisState[authtypes.ModuleName] = app.AppCodec().MustMarshalJSON(authGenesis)

	totalSupply := sdk.NewCoins()
	for _, b := range balances {
		totalSupply = totalSupply.Add(b.Coins...)
	}

	bankGenesis := banktypes.NewGenesisState(banktypes.DefaultGenesisState().Params, balances, totalSupply, []banktypes.Metadata{})
	genesisState[banktypes.ModuleName] = app.AppCodec().MustMarshalJSON(bankGenesis)

	stateBytes, err := json.MarshalIndent(genesisState, "", " ")
	require.NoError(t, err)
>>>>>>> 22cd7787

	return genesisState
}

type GenerateAccountStrategy func(int) []sdk.AccAddress

// createRandomAccounts is a strategy used by addTestAddrs() in order to generated addresses in random order.
func createRandomAccounts(accNum int) []sdk.AccAddress {
	testAddrs := make([]sdk.AccAddress, accNum)
	for i := 0; i < accNum; i++ {
		pk := ed25519.GenPrivKey().PubKey()
		testAddrs[i] = sdk.AccAddress(pk.Address())
	}

	return testAddrs
}

// createIncrementalAccounts is a strategy used by addTestAddrs() in order to generated addresses in ascending order.
func createIncrementalAccounts(accNum int) []sdk.AccAddress {
	var addresses []sdk.AccAddress
	var buffer bytes.Buffer

	// start at 100 so we can make up to 999 test addresses with valid test addresses
	for i := 100; i < (accNum + 100); i++ {
		numString := strconv.Itoa(i)
		buffer.WriteString("A58856F0FD53BF058B4909A21AEC019107BA6") // base address string

		buffer.WriteString(numString) // adding on final two digits to make addresses unique
		res, _ := sdk.AccAddressFromHex(buffer.String())
		bech := res.String()
		addr, _ := TestAddr(buffer.String(), bech)

		addresses = append(addresses, addr)
		buffer.Reset()
	}

	return addresses
}

// AddTestAddrsFromPubKeys adds the addresses into the SimApp providing only the public keys.
func AddTestAddrsFromPubKeys(app *SimApp, ctx sdk.Context, pubKeys []cryptotypes.PubKey, accAmt sdk.Int) {
	initCoins := sdk.NewCoins(sdk.NewCoin(app.StakingKeeper.BondDenom(ctx), accAmt))

	for _, pk := range pubKeys {
		initAccountWithCoins(app, ctx, sdk.AccAddress(pk.Address()), initCoins)
	}
}

// AddTestAddrs constructs and returns accNum amount of accounts with an
// initial balance of accAmt in random order
func AddTestAddrs(app *SimApp, ctx sdk.Context, accNum int, accAmt sdk.Int) []sdk.AccAddress {
	return addTestAddrs(app, ctx, accNum, accAmt, createRandomAccounts)
}

// AddTestAddrs constructs and returns accNum amount of accounts with an
// initial balance of accAmt in random order
func AddTestAddrsIncremental(app *SimApp, ctx sdk.Context, accNum int, accAmt sdk.Int) []sdk.AccAddress {
	return addTestAddrs(app, ctx, accNum, accAmt, createIncrementalAccounts)
}

func addTestAddrs(app *SimApp, ctx sdk.Context, accNum int, accAmt sdk.Int, strategy GenerateAccountStrategy) []sdk.AccAddress {
	testAddrs := strategy(accNum)

	initCoins := sdk.NewCoins(sdk.NewCoin(app.StakingKeeper.BondDenom(ctx), accAmt))

	for _, addr := range testAddrs {
		initAccountWithCoins(app, ctx, addr, initCoins)
	}

	return testAddrs
}

func initAccountWithCoins(app *SimApp, ctx sdk.Context, addr sdk.AccAddress, coins sdk.Coins) {
	err := app.BankKeeper.MintCoins(ctx, minttypes.ModuleName, coins)
	if err != nil {
		panic(err)
	}

	err = app.BankKeeper.SendCoinsFromModuleToAccount(ctx, minttypes.ModuleName, addr, coins)
	if err != nil {
		panic(err)
	}
}

// ConvertAddrsToValAddrs converts the provided addresses to ValAddress.
func ConvertAddrsToValAddrs(addrs []sdk.AccAddress) []sdk.ValAddress {
	valAddrs := make([]sdk.ValAddress, len(addrs))

	for i, addr := range addrs {
		valAddrs[i] = sdk.ValAddress(addr)
	}

	return valAddrs
}

func TestAddr(addr string, bech string) (sdk.AccAddress, error) {
	res, err := sdk.AccAddressFromHex(addr)
	if err != nil {
		return nil, err
	}
	bechexpected := res.String()
	if bech != bechexpected {
		return nil, fmt.Errorf("bech encoding doesn't match reference")
	}

	bechres, err := sdk.AccAddressFromBech32(bech)
	if err != nil {
		return nil, err
	}
	if !bytes.Equal(bechres, res) {
		return nil, err
	}

	return res, nil
}

// CheckBalance checks the balance of an account.
func CheckBalance(t *testing.T, app *SimApp, addr sdk.AccAddress, balances sdk.Coins) {
	ctxCheck := app.BaseApp.NewContext(true, tmproto.Header{})
	require.True(t, balances.IsEqual(app.BankKeeper.GetAllBalances(ctxCheck, addr)))
}

// SignCheckDeliver checks a generated signed transaction and simulates a
// block commitment with the given transaction. A test assertion is made using
// the parameter 'expPass' against the result. A corresponding result is
// returned.
func SignCheckDeliver(
	t *testing.T, txCfg client.TxConfig, app *bam.BaseApp, header tmproto.Header, msgs []sdk.Msg,
	chainID string, accNums, accSeqs []uint64, expSimPass, expPass bool, priv ...cryptotypes.PrivKey,
) (sdk.GasInfo, *sdk.Result, error) {

	tx, err := helpers.GenTx(
		txCfg,
		msgs,
		sdk.Coins{sdk.NewInt64Coin(sdk.DefaultBondDenom, 0)},
		helpers.DefaultGenTxGas,
		chainID,
		accNums,
		accSeqs,
		priv...,
	)
	require.NoError(t, err)
	txBytes, err := txCfg.TxEncoder()(tx)
	require.Nil(t, err)

	// Must simulate now as CheckTx doesn't run Msgs anymore
	_, res, err := app.Simulate(txBytes)

	if expSimPass {
		require.NoError(t, err)
		require.NotNil(t, res)
	} else {
		require.Error(t, err)
		require.Nil(t, res)
	}

	// Simulate a sending a transaction and committing a block
	app.BeginBlock(abci.RequestBeginBlock{Header: header})
	gInfo, res, err := app.SimDeliver(txCfg.TxEncoder(), tx)

	if expPass {
		require.NoError(t, err)
		require.NotNil(t, res)
	} else {
		require.Error(t, err)
		require.Nil(t, res)
	}

	app.EndBlock(abci.RequestEndBlock{})
	app.Commit()

	return gInfo, res, err
}

// GenSequenceOfTxs generates a set of signed transactions of messages, such
// that they differ only by having the sequence numbers incremented between
// every transaction.
func GenSequenceOfTxs(txGen client.TxConfig, msgs []sdk.Msg, accNums []uint64, initSeqNums []uint64, numToGenerate int, priv ...cryptotypes.PrivKey) ([]sdk.Tx, error) {
	txs := make([]sdk.Tx, numToGenerate)
	var err error
	for i := 0; i < numToGenerate; i++ {
		txs[i], err = helpers.GenTx(
			txGen,
			msgs,
			sdk.Coins{sdk.NewInt64Coin(sdk.DefaultBondDenom, 0)},
			helpers.DefaultGenTxGas,
			"",
			accNums,
			initSeqNums,
			priv...,
		)
		if err != nil {
			break
		}
		incrementAllSequenceNumbers(initSeqNums)
	}

	return txs, err
}

func incrementAllSequenceNumbers(initSeqNums []uint64) {
	for i := 0; i < len(initSeqNums); i++ {
		initSeqNums[i]++
	}
}

// CreateTestPubKeys returns a total of numPubKeys public keys in ascending order.
func CreateTestPubKeys(numPubKeys int) []cryptotypes.PubKey {
	var publicKeys []cryptotypes.PubKey
	var buffer bytes.Buffer

	// start at 10 to avoid changing 1 to 01, 2 to 02, etc
	for i := 100; i < (numPubKeys + 100); i++ {
		numString := strconv.Itoa(i)
		buffer.WriteString("0B485CFC0EECC619440448436F8FC9DF40566F2369E72400281454CB552AF") // base pubkey string
		buffer.WriteString(numString)                                                       // adding on final two digits to make pubkeys unique
		publicKeys = append(publicKeys, NewPubKeyFromHex(buffer.String()))
		buffer.Reset()
	}

	return publicKeys
}

// NewPubKeyFromHex returns a PubKey from a hex string.
func NewPubKeyFromHex(pk string) (res cryptotypes.PubKey) {
	pkBytes, err := hex.DecodeString(pk)
	if err != nil {
		panic(err)
	}
	if len(pkBytes) != ed25519.PubKeySize {
		panic(errors.Wrap(errors.ErrInvalidPubKey, "invalid pubkey size"))
	}
	return &ed25519.PubKey{Key: pkBytes}
}

// EmptyAppOptions is a stub implementing AppOptions
type EmptyAppOptions struct{}

// Get implements AppOptions
func (ao EmptyAppOptions) Get(o string) interface{} {
	return nil
}<|MERGE_RESOLUTION|>--- conflicted
+++ resolved
@@ -19,7 +19,6 @@
 
 	bam "github.com/cosmos/cosmos-sdk/baseapp"
 	"github.com/cosmos/cosmos-sdk/client"
-	"github.com/cosmos/cosmos-sdk/codec"
 	codectypes "github.com/cosmos/cosmos-sdk/codec/types"
 	cryptocodec "github.com/cosmos/cosmos-sdk/crypto/codec"
 	"github.com/cosmos/cosmos-sdk/crypto/keys/ed25519"
@@ -27,10 +26,7 @@
 	cryptotypes "github.com/cosmos/cosmos-sdk/crypto/types"
 	"github.com/cosmos/cosmos-sdk/server/types"
 	"github.com/cosmos/cosmos-sdk/simapp/helpers"
-<<<<<<< HEAD
-=======
 	"github.com/cosmos/cosmos-sdk/simapp/params"
->>>>>>> 22cd7787
 	"github.com/cosmos/cosmos-sdk/testutil/mock"
 	sdk "github.com/cosmos/cosmos-sdk/types"
 	"github.com/cosmos/cosmos-sdk/types/errors"
@@ -145,67 +141,13 @@
 	return app
 }
 
-// SetupWithGenesisAccounts initializes a new SimApp with the provided genesis
-// accounts and possible balances.
-func SetupWithGenesisAccounts(t *testing.T, isCheckTx bool, genAccs []authtypes.GenesisAccount, balances ...banktypes.Balance) *SimApp {
-	privVal := mock.NewPV()
-	pubKey, err := privVal.GetPubKey()
-	require.NoError(t, err)
-	// create validator set with single validator
-	validator := tmtypes.NewValidator(pubKey, 1)
-	valSet := tmtypes.NewValidatorSet([]*tmtypes.Validator{validator})
-
-	app := SetupWithGenesisValSet(t, valSet, genAccs, balances...)
-
-	return app
-}
-
-<<<<<<< HEAD
-// SetupWithGenesisValSet initializes a new SimApp with a validator set and genesis accounts
-// that also act as delegators. For simplicity, each validator is bonded with a delegation
-// of one consensus engine unit in the default token of the simapp from first genesis
-// account. A Nop logger is set in SimApp.
-func SetupWithGenesisValSet(t *testing.T, valSet *tmtypes.ValidatorSet, genAccs []authtypes.GenesisAccount, balances ...banktypes.Balance) *SimApp {
-	app, genesisState := setup(true, 5)
-
-	genesisState = SetupGenesisStateWithValSet(t, app.AppCodec(), genesisState, valSet, genAccs, balances...)
-	stateBytes, err := json.MarshalIndent(genesisState, "", " ")
-	require.NoError(t, err)
-
-	// init chain will set the validator set and initialize the genesis accounts
-	app.InitChain(
-		abci.RequestInitChain{
-			Validators:      []abci.ValidatorUpdate{},
-			ConsensusParams: DefaultConsensusParams,
-			AppStateBytes:   stateBytes,
-		},
-	)
-
-	// commit genesis changes
-	app.Commit()
-	app.BeginBlock(abci.RequestBeginBlock{Header: tmproto.Header{
-		Height:             app.LastBlockHeight() + 1,
-		AppHash:            app.LastCommitID().Hash,
-		ValidatorsHash:     valSet.Hash(),
-		NextValidatorsHash: valSet.Hash(),
-	}})
-
-	return app
-}
-
-// SetupGenesisStateWithValSet returns genesis state with a given validator set and genesis accounts
-// that also act as delegators.
-func SetupGenesisStateWithValSet(t *testing.T, cdc codec.Codec, genesisState GenesisState, valSet *tmtypes.ValidatorSet,
-	genAccs []authtypes.GenesisAccount, balances ...banktypes.Balance) GenesisState {
-=======
 func genesisStateWithValSet(t *testing.T,
 	app *SimApp, genesisState GenesisState,
 	valSet *tmtypes.ValidatorSet, genAccs []authtypes.GenesisAccount,
 	balances ...banktypes.Balance) GenesisState {
->>>>>>> 22cd7787
 	// set genesis accounts
 	authGenesis := authtypes.NewGenesisState(authtypes.DefaultParams(), genAccs)
-	genesisState[authtypes.ModuleName] = cdc.MustMarshalJSON(authGenesis)
+	genesisState[authtypes.ModuleName] = app.AppCodec().MustMarshalJSON(authGenesis)
 
 	validators := make([]stakingtypes.Validator, 0, len(valSet.Validators))
 	delegations := make([]stakingtypes.Delegation, 0, len(valSet.Validators))
@@ -238,7 +180,7 @@
 	}
 	// set validators and delegations
 	stakingGenesis := stakingtypes.NewGenesisState(stakingtypes.DefaultParams(), validators, delegations)
-	genesisState[stakingtypes.ModuleName] = cdc.MustMarshalJSON(stakingGenesis)
+	genesisState[stakingtypes.ModuleName] = app.AppCodec().MustMarshalJSON(stakingGenesis)
 
 	totalSupply := sdk.NewCoins()
 	for _, b := range balances {
@@ -259,9 +201,6 @@
 
 	// update total supply
 	bankGenesis := banktypes.NewGenesisState(banktypes.DefaultGenesisState().Params, balances, totalSupply, []banktypes.Metadata{})
-<<<<<<< HEAD
-	genesisState[banktypes.ModuleName] = cdc.MustMarshalJSON(bankGenesis)
-=======
 	genesisState[banktypes.ModuleName] = app.AppCodec().MustMarshalJSON(bankGenesis)
 
 	return genesisState
@@ -320,9 +259,19 @@
 
 	stateBytes, err := json.MarshalIndent(genesisState, "", " ")
 	require.NoError(t, err)
->>>>>>> 22cd7787
-
-	return genesisState
+
+	app.InitChain(
+		abci.RequestInitChain{
+			Validators:      []abci.ValidatorUpdate{},
+			ConsensusParams: DefaultConsensusParams,
+			AppStateBytes:   stateBytes,
+		},
+	)
+
+	app.Commit()
+	app.BeginBlock(abci.RequestBeginBlock{Header: tmproto.Header{Height: app.LastBlockHeight() + 1}})
+
+	return app
 }
 
 type GenerateAccountStrategy func(int) []sdk.AccAddress
