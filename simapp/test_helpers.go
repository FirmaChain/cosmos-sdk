package simapp

import (
	"bytes"
	"encoding/hex"
	"encoding/json"
	"fmt"
	"strconv"
	"testing"
	"time"

	"github.com/stretchr/testify/require"
	abci "github.com/tendermint/tendermint/abci/types"
	"github.com/tendermint/tendermint/libs/log"
	tmproto "github.com/tendermint/tendermint/proto/tendermint/types"
	tmtypes "github.com/tendermint/tendermint/types"
	dbm "github.com/tendermint/tm-db"

	bam "github.com/cosmos/cosmos-sdk/baseapp"
	"github.com/cosmos/cosmos-sdk/client"
	"github.com/cosmos/cosmos-sdk/codec"
	codectypes "github.com/cosmos/cosmos-sdk/codec/types"
	cryptocodec "github.com/cosmos/cosmos-sdk/crypto/codec"
	"github.com/cosmos/cosmos-sdk/crypto/keys/ed25519"
	"github.com/cosmos/cosmos-sdk/crypto/keys/secp256k1"
	cryptotypes "github.com/cosmos/cosmos-sdk/crypto/types"
	"github.com/cosmos/cosmos-sdk/simapp/helpers"
	"github.com/cosmos/cosmos-sdk/testutil/mock"
	sdk "github.com/cosmos/cosmos-sdk/types"
	"github.com/cosmos/cosmos-sdk/types/errors"
	authtypes "github.com/cosmos/cosmos-sdk/x/auth/types"
	banktypes "github.com/cosmos/cosmos-sdk/x/bank/types"
	minttypes "github.com/cosmos/cosmos-sdk/x/mint/types"
	stakingtypes "github.com/cosmos/cosmos-sdk/x/staking/types"
)

// DefaultConsensusParams defines the default Tendermint consensus params used in
// SimApp testing.
var DefaultConsensusParams = &abci.ConsensusParams{
	Block: &abci.BlockParams{
		MaxBytes: 200000,
		MaxGas:   2000000,
	},
	Evidence: &tmproto.EvidenceParams{
		MaxAgeNumBlocks: 302400,
		MaxAgeDuration:  504 * time.Hour, // 3 weeks is the max duration
		MaxBytes:        10000,
	},
	Validator: &tmproto.ValidatorParams{
		PubKeyTypes: []string{
			tmtypes.ABCIPubKeyTypeEd25519,
		},
	},
}

func setup(withGenesis bool, invCheckPeriod uint) (*SimApp, GenesisState) {
	db := dbm.NewMemDB()
	encCdc := MakeTestEncodingConfig()
	app := NewSimApp(log.NewNopLogger(), db, nil, true, map[int64]bool{}, DefaultNodeHome, invCheckPeriod, encCdc, EmptyAppOptions{})
	if withGenesis {
		return app, NewDefaultGenesisState(encCdc.Codec)
	}
	return app, GenesisState{}
}

// Setup initializes a new SimApp. A Nop logger is set in SimApp.
func Setup(t *testing.T, isCheckTx bool) *SimApp {
<<<<<<< HEAD
	privVal := mock.NewPV()
	pubKey, err := privVal.GetPubKey()
	if t != nil {
		require.NoError(t, err)
	}
	// create validator set with single validator
	validator := tmtypes.NewValidator(pubKey, 1)
	valSet := tmtypes.NewValidatorSet([]*tmtypes.Validator{validator})

	// generate genesis account
	senderPrivKey := secp256k1.GenPrivKey()
	acc := authtypes.NewBaseAccount(senderPrivKey.PubKey().Address().Bytes(), senderPrivKey.PubKey(), 0, 0)
	balance := banktypes.Balance{
		Address: acc.GetAddress().String(),
		Coins:   sdk.NewCoins(sdk.NewCoin(sdk.DefaultBondDenom, sdk.NewInt(100000000000000))),
	}
=======
	t.Helper()

	app, genesisState := setup(!isCheckTx, 5)
	if !isCheckTx {
		// init chain must be called to stop deliverState from being nil
		stateBytes, err := json.MarshalIndent(genesisState, "", " ")
		require.NoError(t, err)
>>>>>>> 23e864bc

	app := SetupWithGenesisValSet(t, valSet, []authtypes.GenesisAccount{acc}, balance)

	return app
}

// SetupWithGenesisAccounts initializes a new SimApp with the provided genesis
// accounts and possible balances.
func SetupWithGenesisAccounts(t *testing.T, isCheckTx bool, genAccs []authtypes.GenesisAccount, balances ...banktypes.Balance) *SimApp {
	privVal := mock.NewPV()
	pubKey, err := privVal.GetPubKey()
	if t != nil {
		require.NoError(t, err)
	} else if t == nil && err != nil {
		panic(err)
	}
	// create validator set with single validator
	validator := tmtypes.NewValidator(pubKey, 1)
	valSet := tmtypes.NewValidatorSet([]*tmtypes.Validator{validator})

	app := SetupWithGenesisValSet(t, valSet, genAccs, balances...)

	return app
}

// SetupWithGenesisValSet initializes a new SimApp with a validator set and genesis accounts
// that also act as delegators. For simplicity, each validator is bonded with a delegation
// of one consensus engine unit in the default token of the simapp from first genesis
// account. A Nop logger is set in SimApp.
func SetupWithGenesisValSet(t *testing.T, valSet *tmtypes.ValidatorSet, genAccs []authtypes.GenesisAccount, balances ...banktypes.Balance) *SimApp {
	app, genesisState := setup(true, 5)

	genesisState = SetupGenesisStateWithValSet(t, app.AppCodec(), genesisState, valSet, genAccs, balances...)
	stateBytes, err := json.MarshalIndent(genesisState, "", " ")
	if t != nil {
		require.NoError(t, err)
	} else if t == nil && err != nil {
		panic(err)
	}

	// init chain will set the validator set and initialize the genesis accounts
	app.InitChain(
		abci.RequestInitChain{
			Validators:      []abci.ValidatorUpdate{},
			ConsensusParams: DefaultConsensusParams,
			AppStateBytes:   stateBytes,
		},
	)

	// commit genesis changes
	app.Commit()
	app.BeginBlock(abci.RequestBeginBlock{Header: tmproto.Header{
		Height:             app.LastBlockHeight() + 1,
		AppHash:            app.LastCommitID().Hash,
		ValidatorsHash:     valSet.Hash(),
		NextValidatorsHash: valSet.Hash(),
	}})

	return app
}

// SetupGenesisStateWithValSet returns genesis state with a given validator set and genesis accounts
// that also act as delegators.
func SetupGenesisStateWithValSet(t *testing.T, cdc codec.Codec, genesisState GenesisState, valSet *tmtypes.ValidatorSet,
	genAccs []authtypes.GenesisAccount, balances ...banktypes.Balance) GenesisState {
	// set genesis accounts
	authGenesis := authtypes.NewGenesisState(authtypes.DefaultParams(), genAccs)
	genesisState[authtypes.ModuleName] = cdc.MustMarshalJSON(authGenesis)

	validators := make([]stakingtypes.Validator, 0, len(valSet.Validators))
	delegations := make([]stakingtypes.Delegation, 0, len(valSet.Validators))

	bondAmt := sdk.DefaultPowerReduction

	for _, val := range valSet.Validators {
		pk, err := cryptocodec.FromTmPubKeyInterface(val.PubKey)
		if t != nil {
			require.NoError(t, err)
		} else if t == nil && err != nil {
			panic(err)
		}
		pkAny, err := codectypes.NewAnyWithValue(pk)
		if t != nil {
			require.NoError(t, err)
		} else if t == nil && err != nil {
			panic(err)
		}
		validator := stakingtypes.Validator{
			OperatorAddress:   sdk.ValAddress(val.Address).String(),
			ConsensusPubkey:   pkAny,
			Jailed:            false,
			Status:            stakingtypes.Bonded,
			Tokens:            bondAmt,
			DelegatorShares:   sdk.OneDec(),
			Description:       stakingtypes.Description{},
			UnbondingHeight:   int64(0),
			UnbondingTime:     time.Unix(0, 0).UTC(),
			Commission:        stakingtypes.NewCommission(sdk.ZeroDec(), sdk.ZeroDec(), sdk.ZeroDec()),
			MinSelfDelegation: sdk.ZeroInt(),
		}
		validators = append(validators, validator)
		delegations = append(delegations, stakingtypes.NewDelegation(genAccs[0].GetAddress(), val.Address.Bytes(), sdk.OneDec()))

	}
	// set validators and delegations
	stakingGenesis := stakingtypes.NewGenesisState(stakingtypes.DefaultParams(), validators, delegations)
	genesisState[stakingtypes.ModuleName] = cdc.MustMarshalJSON(stakingGenesis)

	totalSupply := sdk.NewCoins()
	for _, b := range balances {
		// add genesis acc tokens to total supply
		totalSupply = totalSupply.Add(b.Coins...)
	}

	for range delegations {
		// add delegated tokens to total supply
		totalSupply = totalSupply.Add(sdk.NewCoin(sdk.DefaultBondDenom, bondAmt))
	}

	// add bonded amount to bonded pool module account
	balances = append(balances, banktypes.Balance{
		Address: authtypes.NewModuleAddress(stakingtypes.BondedPoolName).String(),
		Coins:   sdk.Coins{sdk.NewCoin(sdk.DefaultBondDenom, bondAmt)},
	})

	// update total supply
	bankGenesis := banktypes.NewGenesisState(banktypes.DefaultGenesisState().Params, balances, totalSupply, []banktypes.Metadata{})
	genesisState[banktypes.ModuleName] = cdc.MustMarshalJSON(bankGenesis)

	return genesisState
}

type GenerateAccountStrategy func(int) []sdk.AccAddress

// createRandomAccounts is a strategy used by addTestAddrs() in order to generated addresses in random order.
func createRandomAccounts(accNum int) []sdk.AccAddress {
	testAddrs := make([]sdk.AccAddress, accNum)
	for i := 0; i < accNum; i++ {
		pk := ed25519.GenPrivKey().PubKey()
		testAddrs[i] = sdk.AccAddress(pk.Address())
	}

	return testAddrs
}

// createIncrementalAccounts is a strategy used by addTestAddrs() in order to generated addresses in ascending order.
func createIncrementalAccounts(accNum int) []sdk.AccAddress {
	var addresses []sdk.AccAddress
	var buffer bytes.Buffer

	// start at 100 so we can make up to 999 test addresses with valid test addresses
	for i := 100; i < (accNum + 100); i++ {
		numString := strconv.Itoa(i)
		buffer.WriteString("A58856F0FD53BF058B4909A21AEC019107BA6") // base address string

		buffer.WriteString(numString) // adding on final two digits to make addresses unique
		res, _ := sdk.AccAddressFromHex(buffer.String())
		bech := res.String()
		addr, _ := TestAddr(buffer.String(), bech)

		addresses = append(addresses, addr)
		buffer.Reset()
	}

	return addresses
}

// AddTestAddrsFromPubKeys adds the addresses into the SimApp providing only the public keys.
func AddTestAddrsFromPubKeys(app *SimApp, ctx sdk.Context, pubKeys []cryptotypes.PubKey, accAmt sdk.Int) {
	initCoins := sdk.NewCoins(sdk.NewCoin(app.StakingKeeper.BondDenom(ctx), accAmt))

	for _, pk := range pubKeys {
		initAccountWithCoins(app, ctx, sdk.AccAddress(pk.Address()), initCoins)
	}
}

// AddTestAddrs constructs and returns accNum amount of accounts with an
// initial balance of accAmt in random order
func AddTestAddrs(app *SimApp, ctx sdk.Context, accNum int, accAmt sdk.Int) []sdk.AccAddress {
	return addTestAddrs(app, ctx, accNum, accAmt, createRandomAccounts)
}

// AddTestAddrs constructs and returns accNum amount of accounts with an
// initial balance of accAmt in random order
func AddTestAddrsIncremental(app *SimApp, ctx sdk.Context, accNum int, accAmt sdk.Int) []sdk.AccAddress {
	return addTestAddrs(app, ctx, accNum, accAmt, createIncrementalAccounts)
}

func addTestAddrs(app *SimApp, ctx sdk.Context, accNum int, accAmt sdk.Int, strategy GenerateAccountStrategy) []sdk.AccAddress {
	testAddrs := strategy(accNum)

	initCoins := sdk.NewCoins(sdk.NewCoin(app.StakingKeeper.BondDenom(ctx), accAmt))

	for _, addr := range testAddrs {
		initAccountWithCoins(app, ctx, addr, initCoins)
	}

	return testAddrs
}

func initAccountWithCoins(app *SimApp, ctx sdk.Context, addr sdk.AccAddress, coins sdk.Coins) {
	err := app.BankKeeper.MintCoins(ctx, minttypes.ModuleName, coins)
	if err != nil {
		panic(err)
	}

	err = app.BankKeeper.SendCoinsFromModuleToAccount(ctx, minttypes.ModuleName, addr, coins)
	if err != nil {
		panic(err)
	}
}

// ConvertAddrsToValAddrs converts the provided addresses to ValAddress.
func ConvertAddrsToValAddrs(addrs []sdk.AccAddress) []sdk.ValAddress {
	valAddrs := make([]sdk.ValAddress, len(addrs))

	for i, addr := range addrs {
		valAddrs[i] = sdk.ValAddress(addr)
	}

	return valAddrs
}

func TestAddr(addr string, bech string) (sdk.AccAddress, error) {
	res, err := sdk.AccAddressFromHex(addr)
	if err != nil {
		return nil, err
	}
	bechexpected := res.String()
	if bech != bechexpected {
		return nil, fmt.Errorf("bech encoding doesn't match reference")
	}

	bechres, err := sdk.AccAddressFromBech32(bech)
	if err != nil {
		return nil, err
	}
	if !bytes.Equal(bechres, res) {
		return nil, err
	}

	return res, nil
}

// CheckBalance checks the balance of an account.
func CheckBalance(t *testing.T, app *SimApp, addr sdk.AccAddress, balances sdk.Coins) {
	ctxCheck := app.BaseApp.NewContext(true, tmproto.Header{})
	require.True(t, balances.IsEqual(app.BankKeeper.GetAllBalances(ctxCheck, addr)))
}

// SignCheckDeliver checks a generated signed transaction and simulates a
// block commitment with the given transaction. A test assertion is made using
// the parameter 'expPass' against the result. A corresponding result is
// returned.
func SignCheckDeliver(
	t *testing.T, txCfg client.TxConfig, app *bam.BaseApp, header tmproto.Header, msgs []sdk.Msg,
	chainID string, accNums, accSeqs []uint64, expSimPass, expPass bool, priv ...cryptotypes.PrivKey,
) (sdk.GasInfo, *sdk.Result, error) {

	tx, err := helpers.GenTx(
		txCfg,
		msgs,
		sdk.Coins{sdk.NewInt64Coin(sdk.DefaultBondDenom, 0)},
		helpers.DefaultGenTxGas,
		chainID,
		accNums,
		accSeqs,
		priv...,
	)
	require.NoError(t, err)
	txBytes, err := txCfg.TxEncoder()(tx)
	require.Nil(t, err)

	// Must simulate now as CheckTx doesn't run Msgs anymore
	_, res, err := app.Simulate(txBytes)

	if expSimPass {
		require.NoError(t, err)
		require.NotNil(t, res)
	} else {
		require.Error(t, err)
		require.Nil(t, res)
	}

	// Simulate a sending a transaction and committing a block
	app.BeginBlock(abci.RequestBeginBlock{Header: header})
	gInfo, res, err := app.Deliver(txCfg.TxEncoder(), tx)

	if expPass {
		require.NoError(t, err)
		require.NotNil(t, res)
	} else {
		require.Error(t, err)
		require.Nil(t, res)
	}

	app.EndBlock(abci.RequestEndBlock{})
	app.Commit()

	return gInfo, res, err
}

// GenSequenceOfTxs generates a set of signed transactions of messages, such
// that they differ only by having the sequence numbers incremented between
// every transaction.
func GenSequenceOfTxs(txGen client.TxConfig, msgs []sdk.Msg, accNums []uint64, initSeqNums []uint64, numToGenerate int, priv ...cryptotypes.PrivKey) ([]sdk.Tx, error) {
	txs := make([]sdk.Tx, numToGenerate)
	var err error
	for i := 0; i < numToGenerate; i++ {
		txs[i], err = helpers.GenTx(
			txGen,
			msgs,
			sdk.Coins{sdk.NewInt64Coin(sdk.DefaultBondDenom, 0)},
			helpers.DefaultGenTxGas,
			"",
			accNums,
			initSeqNums,
			priv...,
		)
		if err != nil {
			break
		}
		incrementAllSequenceNumbers(initSeqNums)
	}

	return txs, err
}

func incrementAllSequenceNumbers(initSeqNums []uint64) {
	for i := 0; i < len(initSeqNums); i++ {
		initSeqNums[i]++
	}
}

// CreateTestPubKeys returns a total of numPubKeys public keys in ascending order.
func CreateTestPubKeys(numPubKeys int) []cryptotypes.PubKey {
	var publicKeys []cryptotypes.PubKey
	var buffer bytes.Buffer

	// start at 10 to avoid changing 1 to 01, 2 to 02, etc
	for i := 100; i < (numPubKeys + 100); i++ {
		numString := strconv.Itoa(i)
		buffer.WriteString("0B485CFC0EECC619440448436F8FC9DF40566F2369E72400281454CB552AF") // base pubkey string
		buffer.WriteString(numString)                                                       // adding on final two digits to make pubkeys unique
		publicKeys = append(publicKeys, NewPubKeyFromHex(buffer.String()))
		buffer.Reset()
	}

	return publicKeys
}

// NewPubKeyFromHex returns a PubKey from a hex string.
func NewPubKeyFromHex(pk string) (res cryptotypes.PubKey) {
	pkBytes, err := hex.DecodeString(pk)
	if err != nil {
		panic(err)
	}
	if len(pkBytes) != ed25519.PubKeySize {
		panic(errors.Wrap(errors.ErrInvalidPubKey, "invalid pubkey size"))
	}
	return &ed25519.PubKey{Key: pkBytes}
}

// EmptyAppOptions is a stub implementing AppOptions
type EmptyAppOptions struct{}

// Get implements AppOptions
func (ao EmptyAppOptions) Get(o string) interface{} {
	return nil
}<|MERGE_RESOLUTION|>--- conflicted
+++ resolved
@@ -65,7 +65,8 @@
 
 // Setup initializes a new SimApp. A Nop logger is set in SimApp.
 func Setup(t *testing.T, isCheckTx bool) *SimApp {
-<<<<<<< HEAD
+	t.Helper()
+
 	privVal := mock.NewPV()
 	pubKey, err := privVal.GetPubKey()
 	if t != nil {
@@ -82,15 +83,6 @@
 		Address: acc.GetAddress().String(),
 		Coins:   sdk.NewCoins(sdk.NewCoin(sdk.DefaultBondDenom, sdk.NewInt(100000000000000))),
 	}
-=======
-	t.Helper()
-
-	app, genesisState := setup(!isCheckTx, 5)
-	if !isCheckTx {
-		// init chain must be called to stop deliverState from being nil
-		stateBytes, err := json.MarshalIndent(genesisState, "", " ")
-		require.NoError(t, err)
->>>>>>> 23e864bc
 
 	app := SetupWithGenesisValSet(t, valSet, []authtypes.GenesisAccount{acc}, balance)
 
