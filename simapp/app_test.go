--- conflicted
+++ resolved
@@ -8,7 +8,6 @@
 	"github.com/golang/mock/gomock"
 	"github.com/stretchr/testify/require"
 	abci "github.com/tendermint/tendermint/abci/types"
-	tmjson "github.com/tendermint/tendermint/libs/json"
 	"github.com/tendermint/tendermint/libs/log"
 	tmproto "github.com/tendermint/tendermint/proto/tendermint/types"
 	tmtypes "github.com/tendermint/tendermint/types"
@@ -61,24 +60,6 @@
 	}
 
 	db := dbm.NewMemDB()
-<<<<<<< HEAD
-	encCfg := MakeTestEncodingConfig()
-	app := NewSimApp(log.NewTMLogger(log.NewSyncWriter(os.Stdout)), db, nil, true, map[int64]bool{}, DefaultNodeHome, 0, encCfg, EmptyAppOptions{})
-	genesisState := NewDefaultGenesisState(encCfg.Codec)
-	genAccs := []authtypes.GenesisAccount{acc}
-
-	genesisState = SetupGenesisStateWithValSet(t, app.AppCodec(), genesisState, valSet, genAccs, balances...)
-	stateBytes, err := tmjson.MarshalIndent(genesisState, "", " ")
-	require.NoError(t, err)
-	// init chain will set the validator set and initialize the genesis accounts
-	app.InitChain(
-		abci.RequestInitChain{
-			Validators:      []abci.ValidatorUpdate{},
-			ConsensusParams: DefaultConsensusParams,
-			AppStateBytes:   stateBytes,
-		},
-	)
-=======
 	app := NewSimappWithCustomOptions(t, false, SetupOptions{
 		Logger:             log.NewTMLogger(log.NewSyncWriter(os.Stdout)),
 		DB:                 db,
@@ -88,7 +69,6 @@
 		SkipUpgradeHeights: map[int64]bool{},
 		AppOpts:            EmptyAppOptions{},
 	})
->>>>>>> 22cd7787
 
 	for acc := range maccPerms {
 		require.True(
@@ -285,9 +265,6 @@
 }
 
 func TestUpgradeStateOnGenesis(t *testing.T) {
-<<<<<<< HEAD
-	app := Setup(t, false)
-=======
 	encCfg := MakeTestEncodingConfig()
 	db := dbm.NewMemDB()
 	app := NewSimappWithCustomOptions(t, false, SetupOptions{
@@ -299,7 +276,6 @@
 		SkipUpgradeHeights: map[int64]bool{},
 		AppOpts:            EmptyAppOptions{},
 	})
->>>>>>> 22cd7787
 
 	// make sure the upgrade keeper has version map in state
 	ctx := app.NewContext(false, tmproto.Header{})
